--- conflicted
+++ resolved
@@ -12,21 +12,16 @@
 }
 
 impl SetDef {
+
     /// This checks that thereisn't any keys doublon.
-    /// TODO: fixe position, add Spanned to parser for key attributs.
     fn check_declare(&self) -> Result<(), TypeError> {
-        let mut hash: HashSet<String> = HashSet::default();
+        let mut hash: HashMap<_, Spanned<()>> = HashMap::default();
         for (key, ..) in self.keys.iter() {
-            if !hash.insert(key.to_string()) {
-                Err(TypeError::Redefinition(Spanned {
-                    beg: Default::default(),
-                    end: Default::default(),
-                    data: Hint::Set,
-                }, Spanned {
-                    beg: Default::default(),
-                    end: Default::default(),
-                    data: key.to_string(),
-                }))?;
+            if let Some(pre) = hash.insert(key.data.to_owned(), key.with_data(())) {
+                Err(TypeError::Redefinition(
+                    pre.with_data(Hint::Set),
+                    key.with_data(key.data.to_string()),
+                ))?;
             }
         }
         Ok(())
@@ -66,24 +61,9 @@
         Ok(())
     }
 
-<<<<<<< HEAD
-
     /// Type checks the declare's condition.
     pub fn declare(&self) -> Result<(), TypeError> {
         self.check_declare()?;
-=======
-    /// This checks that thereisn't any keys doublon.
-    fn check_redefinition(&self) -> Result<(), TypeError> {
-        let mut hash: HashMap<_, Spanned<()>> = HashMap::default();
-        for (key, ..) in self.keys.iter() {
-            if let Some(pre) = hash.insert(key.data.to_owned(), key.with_data(())) {
-                Err(TypeError::Redefinition(
-                    pre.with_data(Hint::Set),
-                    key.with_data(key.data.to_string()),
-                ))?;
-            }
-        }
->>>>>>> 822c00dc
         Ok(())
     }
 
