//! Defines common kernels used to test and benchmark Telamon.
#[cfg(feature="cuda")]
extern crate cuda_sys;
extern crate itertools;
extern crate libc;
#[macro_use]
extern crate ndarray;
extern crate num;
extern crate num_cpus;
extern crate rand;
extern crate rayon;
extern crate telamon;
#[macro_use]
extern crate telamon_utils as utils;

mod kernel;

pub mod linalg;
pub mod statistics;

pub use kernel::{Kernel, analyze_bounds};

use num::Integer;
use rayon::prelude::*;
use telamon::device::{self, ArgMap, Context};
use telamon::helper::SignatureBuilder;
use telamon::helper::tensor::DimSize;

/// Creates a `DimSize`. If the instantiate flag is true, it uses a constant size,
/// otherwise it creates a parameter with the given name.
fn create_size<'a, AM>(value: i32, name: &'a str,
                       is_generic: bool,
                       builder: &mut SignatureBuilder<AM>) -> DimSize<'a>
    where AM: ArgMap + Context
{
    if is_generic {
        builder.scalar(name, value);
        name.into()
    } else { (value as u32).into() }
}

<<<<<<< HEAD
fn generate_tile_sizes(size: u32, max_tiles: &[u32])
    -> impl ParallelIterator<Item=Vec<u32>>
{
=======
fn generate_tile_sizes(size: u32, max_tiles: &[u32]) -> Vec<Vec<u32>> {
>>>>>>> ff92ca07
    let mut tiles = vec![(size, vec![])];
    for &max_tile in max_tiles.into_iter().rev() {
        let old_tiles = std::mem::replace(&mut tiles, vec![(size, vec![])]);
        for (len, old_tile) in old_tiles {
            for i in 2..std::cmp::min(max_tile, len/2) {
                if let (new_len, 0) = len.div_rem(&i) {
                    let mut tile = old_tile.clone();
                    tile.push(i);
                    tiles.push((new_len, tile));
                }
            }
        }
    }
    tiles.into_par_iter().map(|(_, mut tiling)| {
        tiling.reverse();
        tiling
<<<<<<< HEAD
    })
=======
    }).collect()
>>>>>>> ff92ca07
}

fn par_iter_product<I1, I2>(i1: I1, i2: I2)
    -> impl ParallelIterator<Item=(I1::Item, I2::Item)>
where
    I1: IntoParallelIterator, I1::Item: Clone + Sync,
    I2: IntoParallelIterator + Clone + Send + Sync
{
    i1.into_par_iter().flat_map(move |x| {
        i2.clone().into_par_iter().map(move |y| (x.clone(), y))
    })
}

/// A scalar that can be used as the data type for tests.
pub trait Scalar: device::ScalarArgument + ndarray::LinalgScalar + ndarray::ScalarOperand
                + PartialOrd + std::ops::Neg<Output=Self> {
    /// Returns the amount of allowed error in tests.
    fn epsilon() -> Self { Self::zero() }

    /// Indicates if the scalar can be considered as zero in the context of error
    /// checking.
    fn is_err_ok(self) -> bool {
        self > Self::epsilon() || -self > Self::epsilon()
    }
}

impl Scalar for f32 {
    fn epsilon() -> Self { 10e-6 }
}

impl Scalar for f64 {
    fn epsilon() -> Self { 10e-6 }
}

// FIXME: implement kernels
// tensor reduction
// floyd warshall: for a fixed K
// n_bodies: in n dimensions, need sqrt. Only perform a single step
// cell: FC+relu
// pooling: cell + pooling
// FIXME: extend the IR to support the following kernels 
// backpropagation ?
// gemver > might want to load twice separately
// atax, CNN > need global broadcast
// dicgi, mvt, dot > need global reduction
// 2mm, two-level NN > need global bcast or global reduction
// lstm: too complex for now<|MERGE_RESOLUTION|>--- conflicted
+++ resolved
@@ -39,13 +39,7 @@
     } else { (value as u32).into() }
 }
 
-<<<<<<< HEAD
-fn generate_tile_sizes(size: u32, max_tiles: &[u32])
-    -> impl ParallelIterator<Item=Vec<u32>>
-{
-=======
 fn generate_tile_sizes(size: u32, max_tiles: &[u32]) -> Vec<Vec<u32>> {
->>>>>>> ff92ca07
     let mut tiles = vec![(size, vec![])];
     for &max_tile in max_tiles.into_iter().rev() {
         let old_tiles = std::mem::replace(&mut tiles, vec![(size, vec![])]);
@@ -62,11 +56,7 @@
     tiles.into_par_iter().map(|(_, mut tiling)| {
         tiling.reverse();
         tiling
-<<<<<<< HEAD
-    })
-=======
     }).collect()
->>>>>>> ff92ca07
 }
 
 fn par_iter_product<I1, I2>(i1: I1, i2: I2)
