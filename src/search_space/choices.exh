// TODO(cc_perf): expose reduce instructions in a separate set
// FIXME: shared memory is not forbidden when the dimensions of the tmp mem are unsized
// - solution: a value object, superset of memblock, with a location in REG | SHARED | GLOBAL

set BasicBlocks:
  item_type = "ir::BasicBlock"
  id_type = "ir::BBId"
  item_getter = "$fun.block($id)"
  id_getter = "$item.bb_id()"
  iterator = "$fun.blocks()"
  var_prefix = "bb"
  new_objs = "$objs.basic_blocks"
end

set Instructions subsetof BasicBlocks:
  item_type = "ir::Instruction"
  id_type = "ir::InstId"
  item_getter = "$fun.inst($id)"
  id_getter = "$item.id()"
  iterator = "$fun.insts()"
  var_prefix = "inst"
  from_superset = "$item.as_inst()"
  new_objs = "$objs.instructions"
end

set MemInsts subsetof Instructions:
  item_type = "ir::Instruction"
  id_type = "ir::InstId"
  item_getter = "$fun.inst($id)"
  id_getter = "$item.id()"
  iterator = "$fun.mem_insts()"
  var_prefix = "inst"
  from_superset = "$item.as_mem_inst()"
  new_objs = "$objs.mem_insts"
end

set Dimensions subsetof BasicBlocks:
  disjoint: Instructions
  item_type = "ir::Dimension"
  id_type = "ir::dim::Id"
  item_getter = "$fun.dim($id)"
  id_getter = "$item.id()"
  iterator = "$fun.dims()"
  var_prefix = "dim"
  from_superset = "$item.as_dim()"
  new_objs = "$objs.dimensions"
end

set MemBlocks:
  item_type = "ir::mem::Block"
  id_type = "ir::mem::Id"
  item_getter = "$fun.mem_block($id)"
  id_getter = "$item.mem_id()"
  iterator = "$fun.mem_blocks()"
  var_prefix = "mem"
  new_objs = "$objs.mem_blocks"
end

set InternalMemBlocks subsetof MemBlocks:
  item_type = "ir::mem::InternalBlock"
  id_type = "ir::mem::InternalId"
  item_getter = "$fun.internal_mem_block($id)"
  id_getter = "$item.id()"
  iterator = "$fun.internal_mem_blocks()"
  var_prefix = "mem"
  from_superset = "$item.as_internal()"
  new_objs = "$objs.internal_mem_blocks"
end

quotient IterationDims($inst in Instructions) of $dim in Dimensions:
  is_iteration_dim = order($dim, $inst) is OUTER / order is MERGED
  item_type = "ir::Dimension"
  id_type = "ir::dim::Id"
  item_getter = "$fun.dim($id)"
  id_getter = "$item.id()"
  iterator = "$inst.iteration_dims().iter().map(|&d| $fun.dim(d))"
  var_prefix = "iter_dim"
  new_objs = "$objs.iteration_dims"
  from_superset = "$inst.iteration_dims().get(&$item.id()).map(|_| $item)"
  reverse forall $dim in Dimensions = "$dim.iterated().map(|id| $fun.inst(id))"
  add_to_set = "::search_space::add_iteration_dim($fun, $inst, $item)"
end

quotient ThreadDims of $dim in Dimensions:
  is_thread_dim = dim_kind($dim) is THREAD / thread_mapping is MAPPED
  item_type = "ir::Dimension"
  id_type = "ir::dim::Id"
  item_getter = "$fun.dim($id)"
  id_getter = "$item.id()"
  iterator = "$fun.thread_dims()"
  var_prefix = "thread_dim"
  new_objs = "$objs.thread_dims"
  from_superset = "(if $item.is_thread_dim() { Some($item) } else { None })"
  add_to_set = "::search_space::add_thread_dim($fun, $item)"
end

/// Specifies how iteration dimensions are implemented.
define enum dim_kind($dim in Dimensions):
  /// The dimension is implemented as a regular loop.
  value LOOP:
  /// The dimension is fully unrolled.
  value UNROLL:
    requires "$dim.size().is_constant()"
    // It doesn't makes sens to unroll outer loops.
    requires forall $other_dim in Dimensions:
      order($other_dim, $dim) is not INNER || dim_kind($other_dim) is VECTOR | UNROLL
  /// The dimension is implemented by using a vector instruction.
  value VECTOR:
    requires "$dim.size().is_constant()"
    requires forall $other_dim in Dimensions:
      order($dim, $other_dim) is not OUTER
    requires forall $inst in Instructions:
      order($dim, $inst) is not OUTER || "$fun.device().can_vectorize($dim, $inst.operator())"
  /// The dimension is mapped to a block dimension on the device.
  value BLOCK:
    requires forall $other_dim in Dimensions:
      dim_kind($other_dim) is BLOCK || order($dim, $other_dim) is OUTER
    requires forall $other in BasicBlocks:
      order($dim, $other) is NESTED | MERGED
  /// The dimension is mapped to a thread dimension on the device.
  value THREAD:
    requires "$dim.size().as_int().is_some()"
  /// The dimension is parallel.
  alias PARALLEL = BLOCK | THREAD | VECTOR:
  /// The dimension is sequential.
  alias SEQUENTIAL = LOOP | UNROLL:
end

/// Indicates where a memory block is located.
define enum mem_space($mem in MemBlocks):
  /// The block is in the device RAM.
  value GLOBAL:
    requires forall $inst in MemInsts:
      "unwrap!($inst.operator().mem_used()) != $mem.mem_id()"
        || inst_flag($inst) is MEM_GLOBAL
  /// The block is in the memory shared between the threads of a block.
  value SHARED:
    requires "$mem.as_internal().is_some()"
    requires forall $inst in MemInsts:
      "unwrap!($inst.operator().mem_used()) != $mem.mem_id()"
        || inst_flag($inst) is MEM_SHARED
end

require forall $mem in InternalMemBlocks:
    "$mem.is_private() && $mem.base_size().is_some()"

/// Specifies the version of an instruction to use.
define enum inst_flag($inst in MemInsts):
  /// Access the global memory using both L1 and L2 cache. Coherence is not guaranteed
  /// between blocks.
  value MEM_CA:
    requires "$fun.device().supports_l1_access()"
  /// Access the global memory using the L2 cache.
  value MEM_CG:
    requires "$fun.device().supports_l2_access()"
  /// Access the global memory without using caches.
  value MEM_CS:
  /// Access the global memory using the read-only cache. Coherence is not guaranteed.
  value MEM_NC:
    requires "$inst.operator().supports_nc_access()"
    requires "$fun.device().supports_nc_access()"
  /// Access the shared memory.
  value MEM_SHARED:
  /// Access the global memory.
  alias MEM_GLOBAL = MEM_CA | MEM_CG | MEM_CS | MEM_NC:
  /// Ensure coherency between memory accesses.
  alias MEM_COHERENT = MEM_SHARED | MEM_CG | MEM_CS:
  /// Ensure coherency within a block between memory accesses.
  alias MEM_BLOCK_COHERENT = MEM_COHERENT | MEM_CA:
end

/// Defines how two basic blocks are ordered.
define enum order($lhs in BasicBlocks, $rhs in BasicBlocks):
  antisymmetric:
    BEFORE -> AFTER
    INNER -> OUTER
  /// $lhs is executed before $rhs.
  value BEFORE:
  /// $lhs is executed after $rhs.
  value AFTER:
  /// $lhs is nested inside $rhs.
  value INNER:
  /// $rhs is nested outside $rhs.
  value OUTER:
  /// $lhs and $rhs are merged.
  value MERGED:

  /// $lhs and $rhs are nested.
  alias NESTED = INNER | OUTER:
  /// $lhs and $rhs are sequentially ordered.
  alias ORDERED = BEFORE | AFTER:
end

// Constraint triangles of orders
require forall $lhs in BasicBlocks:
  forall $mid in BasicBlocks:
    forall $rhs in BasicBlocks:
      // BEFORE is transitive
      order($lhs, $rhs) is BEFORE || order($lhs, $mid) is not BEFORE
        || order($mid, $rhs) is not BEFORE
      // INNER is transitive
      order($lhs, $rhs) is INNER || order($lhs, $mid) is not INNER
        || order($mid, $rhs) is not INNER
      // OUTER preseve the sequential ordering
      order($lhs, $rhs) == order($lhs, $mid) || order($lhs, $mid) is not ORDERED
        || order($mid, $rhs) is not OUTER
      // Two blocks outer a third one are nested.
      order($lhs, $mid) is not OUTER || order($rhs, $mid) is not OUTER
        || order($lhs, $rhs) is NESTED | MERGED
      // MERGED requires similar orderings on both sides
      order($lhs, $rhs) is not MERGED || order($rhs, $mid) == order($lhs, $mid)

// Intruction orders
require forall $inst in Instructions:
  forall $bb in BasicBlocks:
    order($inst, $bb) is INNER | ORDERED

require forall $inst in Instructions:
  forall $dim in Dimensions:
    "$inst.iteration_dims().contains(&$dim.id())" || "!$inst.has_side_effects()"
      || is_iteration_dim($inst, $dim) is FALSE

require forall $lhs in Dimensions:
  forall $rhs in Dimensions:
    // Merge constraitns
    "$lhs.size() == $rhs.size()" || order($lhs, $rhs) is not MERGED
    dim_kind($lhs) == dim_kind($rhs) || order($lhs, $rhs) is not MERGED

/// Specifies the valid mappings between two dimensions.
define enum dim_mapping($lhs in Dimensions, $rhs in Dimensions):
  symmetric
  /// The dimensions cannot be mapped through registers.
  value NOT_MAPPED:
  /// Values may be transmitted using multiple registers within a thread
  value UNROLL_MAP:
    requires dim_kind($lhs) is UNROLL | VECTOR || order($lhs, $rhs) is MERGED
  /// Values may be transmitted using one register for each thread.
  value THREAD_MAP:
    requires thread_mapping($lhs, $rhs) is MAPPED
  /// Values are transmitted through registers.
  alias MAPPED = UNROLL_MAP | THREAD_MAP:
    requires "$lhs.size() == $rhs.size()"
end

/// Indicates how are thread dimensions mapped on the GPU.
define enum thread_mapping($lhs in Dimensions, $rhs in Dimensions):
  antisymmetric:
    MAPPED_OUT -> MAPPED_IN
  /// One of the dimensions is a not thread.
  value NOT_THREADS:
    requires dim_kind($lhs) is not THREAD || dim_kind($rhs) is not THREAD
  /// The two dimensions are threads mapped to the same dimension on the GPU.
  value MAPPED:
    requires dim_kind($lhs) is THREAD
    requires dim_kind($rhs) is THREAD
    requires order($lhs, $rhs) is MERGED | ORDERED
    requires "$lhs.size() == $rhs.size()"
  /// The two dimensions are threads, but `lhs` is mapped to a dimension outside of `rhs`.
  value MAPPED_OUT:
    requires dim_kind($lhs) is THREAD
    requires dim_kind($rhs) is THREAD
    requires order($lhs, $rhs) is OUTER | ORDERED
  /// The two dimensions are threads, but `lhs` is mapped to a dimension inside of `rhs`.
  value MAPPED_IN:
    requires dim_kind($lhs) is THREAD
    requires dim_kind($rhs) is THREAD
    requires order($lhs, $rhs) is INNER | ORDERED
end

// Enforce coherence between threads activations.
require forall $lhs in Dimensions:
  forall $rhs in Dimensions:
    forall $other in Dimensions:
      thread_mapping($lhs, $rhs) is not MAPPED ||
        thread_mapping($lhs, $other) == thread_mapping($rhs, $other)
      thread_mapping($lhs, $other) is not MAPPED_OUT ||
        thread_mapping($other, $rhs) is not MAPPED_OUT ||
        thread_mapping($lhs, $rhs) is MAPPED_OUT

// Thread dimensions are grouped together
require forall $outer in Dimensions:
  forall $inner in Dimensions:
    forall $mid in Dimensions:
      order($outer, $mid) is not OUTER || order($mid, $inner) is not OUTER
        || dim_kind($outer) is not THREAD || dim_kind($inner) is not THREAD
        || dim_kind($mid) is THREAD
<<<<<<< HEAD
// outer thread dimensions are limited to a size of 64.
require forall $outer in Dimensions:
  forall $inner in Dimensions:
    order($outer, $inner) is not OUTER
      || dim_kind($outer) is not THREAD
      || dim_kind($inner) is not THREAD
=======

// outer thread dimensions are limited to a size of 64.
require forall $outer in Dimensions:
  forall $inner in Dimensions:
    thread_mapping($outer, $inner) is not MAPPED_OUT
>>>>>>> ff92ca07
      || "$outer.size().as_int().unwrap_or(1) <= 64"

// A basic block nested with a thread dimension is nested or merged with the other
require forall $bb in BasicBlocks:
  forall $nested_thread in Dimensions:
    forall $other_thread in Dimensions:
      order($bb, $nested_thread) is not NESTED || dim_kind($nested_thread) is not THREAD
        || order($other_thread, $nested_thread) is not NESTED
        || dim_kind($other_thread) is not THREAD
        || order($bb, $other_thread) is not ORDERED

/// Limits the number of threads.
define half counter num_threads():
  forall $dim in Dimensions:
    mul "$dim.size().as_int().unwrap_or(1)" when:
      is_thread_dim($dim) is TRUE
end

require num_threads() <= "$fun.device().max_threads()"

/// Limits the number of thread dimensions.
define half counter num_thread_dims():
  forall $dim in Dimensions:
    sum "1" when: is_thread_dim($dim) is TRUE
end

require num_thread_dims() <= "3"

/// Limits the number of nested unrolled loop.
define half counter unroll_factor($inst in Instructions):
  forall $dim in Dimensions:
    mul "$dim.size().as_int().unwrap_or(1)" when:
      is_iteration_dim($inst, $dim) is TRUE
      dim_kind($dim) is UNROLL
end

/// Limits the number of block dimensions.
define half counter num_block_dims($inst in Instructions):
  forall $dim in Dimensions:
    sum "1" when:
      is_iteration_dim($inst, $dim) is TRUE
      dim_kind($dim) is BLOCK
end

require forall $inst in Instructions:
  unroll_factor($inst) <= "$fun.device().max_unrolling()"
  num_block_dims($inst) <= "$fun.device().max_block_dims()"

/// Counts the number on instructions nested in each dimension.
define half counter num_nested_inst($dim in Dimensions):
  forall $inst in Instructions:
    sum "1" when:
      order($dim, $inst) is OUTER
end

require forall $dim in Dimensions:
  dim_kind($dim) is not VECTOR || num_nested_inst($dim) <= "1"

require forall $dim in Dimensions:
  forall $init in Instructions:
    forall $reduce in Instructions:
      "!$reduce.is_reduction_common_dim($init.id(), $dim.id())"
        || is_iteration_dim($reduce, $dim) is FALSE || order($dim, $init) is OUTER

// dim_map lowering.
trigger forall $lhs in Dimensions:
  forall $rhs in Dimensions:
    "::search_space::dim_map::dim_not_mapped($lhs, $rhs, ir_instance)"
      when dim_mapping($lhs, $rhs) is NOT_MAPPED && "$lhs.id() < $rhs.id()"

// Layout Lowering.
trigger forall $lhs in Dimensions:
  forall $rhs in Dimensions:
    "::search_space::dim_map::dim_not_merged($lhs, $rhs, ir_instance)"
      when order($lhs, $rhs) is not MERGED && "$lhs.id() < $rhs.id()"

// Merge lowering
trigger forall $lhs in Dimensions:
  forall $rhs in Dimensions:
    "::search_space::merge_dims($lhs, $rhs, ir_instance)"
      when order($lhs, $rhs) is MERGED && "$lhs.id() > $rhs.id()"

/// Computes the size of each memory block.
// TODO(cleanup): use dependent sets to only iterate on necessary pairs.
// FIXME: remove cubic choice choices
define half counter mem_size($mem in InternalMemBlocks):
  base "$mem.base_size().unwrap_or(1)"
  forall $lhs in Dimensions:
    forall $rhs in Dimensions:
      mul "$lhs.size().as_int().unwrap_or(1)" when:
        "$mem.maps_dims($lhs.id(), $rhs.id())"
        order($lhs, $rhs) is not MERGED
end

/// The total amount of shared memory used.
define half counter shared_mem_used():
  forall $mem in InternalMemBlocks:
    sum mem_size($mem) when: mem_space($mem) is SHARED
end

// Cannot use more shared memory that what is available.
require shared_mem_used() <= "$fun.device().shared_mem()"<|MERGE_RESOLUTION|>--- conflicted
+++ resolved
@@ -284,20 +284,11 @@
       order($outer, $mid) is not OUTER || order($mid, $inner) is not OUTER
         || dim_kind($outer) is not THREAD || dim_kind($inner) is not THREAD
         || dim_kind($mid) is THREAD
-<<<<<<< HEAD
-// outer thread dimensions are limited to a size of 64.
-require forall $outer in Dimensions:
-  forall $inner in Dimensions:
-    order($outer, $inner) is not OUTER
-      || dim_kind($outer) is not THREAD
-      || dim_kind($inner) is not THREAD
-=======
 
 // outer thread dimensions are limited to a size of 64.
 require forall $outer in Dimensions:
   forall $inner in Dimensions:
     thread_mapping($outer, $inner) is not MAPPED_OUT
->>>>>>> ff92ca07
       || "$outer.size().as_int().unwrap_or(1) <= 64"
 
 // A basic block nested with a thread dimension is nested or merged with the other
