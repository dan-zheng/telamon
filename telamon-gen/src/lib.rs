--- conflicted
+++ resolved
@@ -11,10 +11,7 @@
 #[macro_use]
 extern crate telamon_utils as utils;
 extern crate libc;
-<<<<<<< HEAD
 extern crate errno;
-=======
->>>>>>> de7e6015
 extern crate indexmap;
 
 extern crate lalrpop_util;
