--- conflicted
+++ resolved
@@ -15,15 +15,7 @@
 
         impl std::fmt::Debug for NumericSet {
             fn fmt(&self, f: &mut std::fmt::Formatter) -> std::fmt::Result {
-<<<<<<< HEAD
-                write!(f, "NS{{")?;
-                for (i, bit) in self.list().enumerate() {
-                    write!(f, "{}{}", if i == 0 { "" } else { ", " } , bit.enabled_values)?;
-                }
-                write!(f, "}}")
-=======
                 write!(f, "NS{{{}}}", self.list().map(|bit| bit.enabled_values).format(", "))
->>>>>>> 64b22a3c
             }
         }
 
