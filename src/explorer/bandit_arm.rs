///! Exploration of the search space.
use device::Context;
use explorer::candidate::Candidate;
use explorer::config::{self, BanditConfig, NewNodeOrder};
use explorer::logger::LogMessage;
use explorer::store::Store;
use explorer::{choice, local_selection};
use rpds::List;
use std;
use std::f64;
use std::sync::atomic::{AtomicBool, AtomicUsize, Ordering};
use std::sync::{Arc, RwLock, Weak};
use utils::*;

/// An environment in which candidates can be refined.
pub struct Env<'a> {
    config: &'a BanditConfig,
    context: &'a dyn Context,
    cut: f64,
}

impl<'a> Env<'a> {
    /// List the available actions for a given candidate.
    ///
    /// If `list_actions` return `None`, the candidate is a fully-specified implementation.
    pub fn list_actions(
        &self,
        candidate: &Candidate<'_>,
    ) -> Option<Vec<choice::ActionEx>> {
        choice::list(&self.config.choice_ordering, &candidate.space).next()
    }

    /// Apply a choice to a candidate.
    ///
    /// This returns a list of candidates, one for each potential decision.  Note that the
    /// resulting vector of candidates may be shorter than the number of decisions in the choice in
    /// two cases: some actions can be discarded through propagation or by applying a
    /// branch-and-bound algorithm.
    pub fn apply_choice<'c>(
        &self,
        candidate: &Candidate<'c>,
        actions: Vec<choice::ActionEx>,
    ) -> Vec<Candidate<'c>> {
        candidate
            .apply_choice(self.context, actions)
            .into_iter()
            .filter(|candidate| candidate.bound.value() < self.cut)
            .collect::<Vec<_>>()
    }
}

/// Policy to use when descending in the tree.
pub trait TreePolicy: Sized {
    /// Statistics stored on the edges.
    type EdgeStats: Default;

    /// Pick a child in the given environment.  Returns an index for the child, or `None` if the
    /// node has no children.
    fn pick_child(
        &self,
        env: &Env<'_>,
        node: &Node<'_, Self::EdgeStats>,
    ) -> Option<usize>;

    /// Record an evaluation across an edge.  This indicates that an evaluation of `eval` was found
    /// in a path which contains edge `node.children[idx]`.
    fn backpropagate(&self, node: &Node<'_, Self::EdgeStats>, idx: usize, eval: f64);
}

/// Global tree statistics
struct TreeStats {
    /// The number of deadends encountered during the descent.
    num_deadends: AtomicUsize,
}

impl Default for TreeStats {
    fn default() -> Self {
        TreeStats {
            num_deadends: AtomicUsize::new(0),
        }
    }
}

#[derive(Serialize, Deserialize)]
pub enum TreeEvent {
    Evaluation {
        actions: Sequence<choice::ActionEx>,
        score: f64,
    },
}

/// A search tree to perform a multi-armed bandit search.
pub struct Tree<'a, 'b, P: TreePolicy> {
    root: RwLock<Option<Arc<Node<'a, P::EdgeStats>>>>,
    bound: RwLock<f64>,
    stop: AtomicBool,
    cut: RwLock<f64>,
    config: &'b BanditConfig,
    policy: P,
    stats: TreeStats,
    log: std::sync::mpsc::SyncSender<LogMessage<TreeEvent>>,
}

impl<'a, 'b, P: TreePolicy> Tree<'a, 'b, P> {
    /// Creates a new search tree containing the given candidates.
    pub fn new(
        candidates: Vec<Candidate<'a>>,
        config: &'b BanditConfig,
        policy: P,
        log_sender: std::sync::mpsc::SyncSender<LogMessage<TreeEvent>>,
    ) -> Self {
        let root = Node::from_candidates(candidates);
        let bound = root.bound().unwrap_or(std::f64::INFINITY);

        Tree {
            root: RwLock::new(Some(root)),
            stop: AtomicBool::new(false),
            cut: RwLock::new(std::f64::INFINITY),
            bound: RwLock::new(bound),
            config,
            policy,
            stats: TreeStats::default(),
            log: log_sender,
        }
    }

    /// Removes the dead ends along the given path. Assumes the path points to a dead-end.
    /// Updates bounds along the way.
    fn clean_deadends(&self, mut path: Path<'a, P::EdgeStats>, cut: f64) {
        // A `None` bound indicates the path points to a dead-end.
        let mut bound = None;
        while let Some((node, pos)) = path.0.pop() {
            if let Some(node) = node.upgrade() {
                if let Some(bound) = bound {
                    node.children[pos].update_bound(bound);
                    // If the bound was set, then we finished removing deadends.
                    return;
                } else {
                    node.children[pos].kill();

                    bound = node.bound();
                    // Node with a bound above the cut are considered as dead-ends.
                    if bound.map(|b| b >= cut).unwrap_or(false) {
                        bound = None;
                    }
                }
            } else {
                return;
            }
        }

        // If we did not returned before, we have reached the root of the tree.
        if let Some(bound) = bound {
            trace!("upgrading root bound to {}", bound);
            *unwrap!(self.bound.write()) = bound;
        } else {
            trace!("killing root");
            *unwrap!(self.root.write()) = None;
        }
    }
}

impl<'a, 'b, P: TreePolicy> Store<'a> for Tree<'a, 'b, P>
where
    P: Send + Sync,
    P::EdgeStats: Send + Sync,
{
    type PayLoad = Path<'a, P::EdgeStats>;

    type Event = TreeEvent;

    fn update_cut(&self, new_cut: f64) {
        *unwrap!(self.cut.write()) = new_cut;

        let mut stack = match &*unwrap!(self.root.read()) {
            Some(node) => vec![Arc::clone(node)],
            None => Vec::new(),
        };

        while let Some(node) = stack.pop() {
            for edge in &node.children {
                stack.extend(edge.trim(new_cut))
            }
        }
        info!("trimming finished");
    }

    fn commit_evaluation(
        &self,
        actions: &List<choice::ActionEx>,
        mut path: Self::PayLoad,
        eval: f64,
    ) {
        unwrap!(self.log.send(LogMessage::Event(TreeEvent::Evaluation {
            actions: Sequence::List(actions.clone()),
            score: eval,
        })));

        // Collect the actions into a vector.  Note that the `actions` Sequence is in reverse order
        // (i.e. first actions last), so we also reverse the vector to simplify the indexing below.
        let actions = {
            let mut actions = actions.iter().cloned().collect::<Vec<_>>();
            actions.reverse();
            actions
        };

        while let Some((node, idx)) = path.0.pop() {
            if let Some(node) = node.upgrade() {
                for action in &actions[path.0.len()..] {
                    let mut amaf = unwrap!(node.amaf.write());
                    let stats =
                        amaf.entry(action.clone()).or_insert_with(Default::default);
                    // TODO(bclement): We should probably have a `record` method which bundles
                    // `down` and `up`.
                    stats.down();
                    stats.up(eval);
                }

                self.policy.backpropagate(&node, idx, eval);
            }
        }
    }

    fn explore(&self, context: &Context) -> Option<(Candidate<'a>, Self::PayLoad)> {
        // Retry loop (in case of deadends)
        loop {
            if self.stop.load(Ordering::Relaxed) {
                debug!("stopping: requested");
                return None;
            }

            let cut: f64 = { *unwrap!(self.cut.read()) };
            let env = Env {
                config: &self.config,
                context,
                cut,
            };

            // Bail out early if the root is a deadend
            let mut state = SubTree::InternalNode(match &*unwrap!(self.root.read()) {
                Some(node) => Arc::clone(node),
                None => {
                    debug!("stopping: deadend at root");
                    return None;
                }
            });

            // Descent loop
            let mut path = Path::default();
            loop {
                match state {
                    SubTree::Empty => {
                        self.clean_deadends(path, env.cut);

                        self.stats.num_deadends.fetch_add(1, Ordering::Relaxed);
                        break;
                    }
                    SubTree::Leaf(leaf) => {
                        // Figure out the last ancestor with at least 50 descents.  If none, take
                        // the root.  If none, exploration is finished.
                        let node = path
                            .0
                            .iter()
                            .rev()
                            .filter(|(node, _)| {
                                node.upgrade()
                                    .map(|node| node.num_visits() >= 50)
                                    .unwrap_or(false)
                            })
                            .next()
                            .map(|(node, _)| Weak::upgrade(node))
                            .unwrap_or(Weak::upgrade(&path.0[0].0))?;

                        let amaf = &*unwrap!(node.amaf.read());

                        if let Some(implementation) = local_selection::rave(
                            &env.config.choice_ordering,
                            env.config.new_nodes_order,
                            env.context,
                            *leaf,
                            env.cut,
                            node.num_visits(),
                            &move |action| {
                                amaf.get(action).map(|amaf| amaf.best_evaluation())
                            },
                        ) {
                            return Some((implementation, path));
                        } else {
                            // Deadend reached while exploring; restart from the root
                            // TODO(bclement): We should backpropagate explicitely here.
                            self.stats.num_deadends.fetch_add(1, Ordering::Relaxed);

                            break;
                        }
                    }
                    SubTree::InternalNode(node) => {
                        node.trim(env.cut);

                        if let Some(idx) = self.policy.pick_child(&env, &node) {
                            path.0.push((Arc::downgrade(&node), idx));
                            state = node.children[idx].descend(&env);
                        } else {
                            trace!("no child available: deadend");
                            state = SubTree::Empty;
                        }
                    }
                }
            }
        }
    }

    fn stop_exploration(&self) {
        self.stop.store(true, Ordering::Relaxed);
    }

    fn print_stats(&self) {
        warn!("=== Bandit statistics ===");
        warn!(
            "Deadends encountered: {}",
            self.stats.num_deadends.load(Ordering::Relaxed)
        );
    }
}

/// Path to follow to reach a leaf in the tree.
// TODO(bclement): Consider using `Arc` here.
#[derive(Clone, Default)]
pub struct Path<'a, E>(Vec<(Weak<Node<'a, E>>, usize)>);

/// The search tree that will be traversed
enum SubTree<'a, E> {
    /// The subtree has been expanded and has children.
    InternalNode(Arc<Node<'a, E>>),
    /// The subtree has not been expanded yet.  This is a leaf in the MCTS tree.
    Leaf(Box<Candidate<'a>>),
    /// The subtree is empty.
    Empty,
}

impl<'a, E: Default> From<Node<'a, E>> for SubTree<'a, E> {
    fn from(node: Node<'a, E>) -> Self {
        if node.is_deadend() {
            SubTree::Empty
        } else {
            SubTree::InternalNode(Arc::new(node))
        }
    }
}

impl<'a, E: Default> SubTree<'a, E> {
    fn bound(&self) -> Option<f64> {
        match self {
            SubTree::InternalNode(node) => node.bound(),
            SubTree::Leaf(candidate) => Some(candidate.bound.value()),
            SubTree::Empty => None,
        }
    }
}

/// An edge in the tree
struct Edge<'a, E> {
    /// The destination of the edge.  This may not be expanded yet.
    dst: RwLock<SubTree<'a, E>>,

    /// Edge statistics
    stats: E,

    /// The current bound for the pointed-to node.
    bound: RwLock<f64>,
}

impl<'a, E: Default> Edge<'a, E> {
    /// Kill the edge, replacing it with a dead end.  The bound is erased.
    fn kill(&self) {
        *unwrap!(self.dst.write()) = SubTree::Empty;
        self.update_bound(std::f64::INFINITY);
    }

    // TODO(bclement):  Does this actually help at all?
    /// Update the bound.  This is typically called after a cut made more information available in
    /// the subtree.
    fn update_bound(&self, bound: f64) {
        *unwrap!(self.bound.write()) = bound;
    }

    /// Return the bound on execution time for the node this edge points to.
    fn bound(&self) -> f64 {
        *unwrap!(self.bound.read())
    }

    /// Trims the branch if it has an evaluation time guaranteed to be worse than
    /// `cut`. Returns the childrens to trim if any,
    fn trim(&self, cut: f64) -> Option<Arc<Node<'a, E>>> {
        if self.bound() >= cut {
            self.kill();
            None
        } else {
            let subtree = unwrap!(self.dst.read());
            if let SubTree::InternalNode(node) = &*subtree {
                Some(Arc::clone(node))
            } else {
                None
            }
        }
    }

    /// Descend one level in the tree, expanding it if necessary.
    fn descend(&self, env: &Env<'_>) -> SubTree<'a, E> {
        loop {
            // Most of the time we only need read access
            {
                match &*unwrap!(self.dst.read()) {
                    SubTree::Empty => return SubTree::Empty,
                    SubTree::InternalNode(node) => {
                        return SubTree::InternalNode(Arc::clone(node));
                    }
                    SubTree::Leaf(_) => {
                        // Need write access to expand, see below
                    }
                }
            }

            // Some times we do need write acces to expand a leaf candidate... but another thread
            // could beat us to the punch and expand it before us, in which case we won't see a
            // leaf below and loop again (where the first read access should not fail).
            {
                let dst = &mut *unwrap!(self.dst.write());
                if let SubTree::Leaf(_) = &*dst {
                    // We got write access to the leaf; expand it.
                    if let SubTree::Leaf(candidate) =
                        std::mem::replace(dst, SubTree::Empty)
                    {
                        let choice = env.list_actions(&candidate);
                        if let Some(choice) = choice {
                            let node = Node::from_candidates(
                                env.apply_choice(&candidate, choice),
                            );
                            if node.is_deadend() {
                                // Actual dead-end; leave the SubTree::Empty there.
                                return SubTree::Empty;
                            } else {
                                // Newly expanded node, with no stats yet.
                                *dst = SubTree::InternalNode(node);
                                return SubTree::Leaf(candidate);
                            }
                        } else {
                            // Fully specified implementation; we leave the SubTree::Empty here because if
                            // we come back, this becomes a dead-end.  It may not be the smartest thing to
                            // do because it could throw off the search, but that is probably pretty rate
                            // anyways.
                            debug!("implementation reached at depth {}", candidate.depth);
                            return SubTree::Leaf(candidate);
                        }
                    } else {
                        // We checked we were in the Leaf case before the mem::replace
                        unreachable!()
                    }
                } else {
                    // The leaf was expanded by another thread; try again on the expanded node.
                    continue;
                }
            }
        }
    }
}

/// Holds the children of a `SubTree::InternalNode`.
pub struct Node<'a, E> {
    children: Vec<Edge<'a, E>>,

    num_visits: AtomicUsize,

    amaf: RwLock<HashMap<choice::ActionEx, UCTStats>>,
}

impl<'a, E: Default> Node<'a, E> {
    /// Creates a new children containing the given candidates, if any.
    fn from_candidates(candidates: Vec<Candidate<'a>>) -> Arc<Self> {
        Arc::new(Node {
            children: candidates
                .into_iter()
                .map(|candidate| Edge {
                    bound: RwLock::new(candidate.bound.value()),
                    dst: RwLock::new(SubTree::Leaf(Box::new(candidate))),
                    stats: Default::default(),
                })
                .collect::<Vec<_>>(),
            amaf: RwLock::new(HashMap::default()),
            num_visits: AtomicUsize::new(0),
        })
    }

    fn down(&self) {
        self.num_visits.fetch_add(1, Ordering::Relaxed);
    }

    fn num_visits(&self) -> usize {
        self.num_visits.load(Ordering::Relaxed)
    }

    /// Returns the lowest bound of the children, if any.
    fn bound(&self) -> Option<f64> {
        self.children
            .iter()
            .map(|edge| edge.bound())
            .min_by(|&lhs, &rhs| cmp_f64(lhs, rhs))
    }

    fn is_deadend(&self) -> bool {
        self.bound().is_none()
    }

    /// Trim children (that is, replace with an empty `SubTree`) children whose bounds are
    /// higher than the cut. Also clean-up evaluations.
    fn trim(&self, cut: f64) {
        for edge in &self.children {
            edge.trim(cut);
        }
    }
}

impl TreePolicy for NewNodeOrder {
    type EdgeStats = ();

    fn pick_child(&self, env: &Env<'_>, node: &Node<'_, ()>) -> Option<usize> {
        self.pick_index(
            node.children.iter().map(|edge| edge.bound()).enumerate(),
            env.cut,
        )
    }

    fn backpropagate(&self, _node: &Node<()>, _idx: usize, _eval: f64) {}
}

/// TODO(bclement):  The UCT formula is wrong, because 1) we are optimising as a reward while we
/// actually have a cost and 2) the scale is wrong (evaluations are in the e6+ range but we do as
/// if they were in 0-1).
pub struct UCTPolicy {
    exploration_constant: f64,
    normalization: Option<config::Normalization>,
    value_reduction: config::ValueReduction,
    reward: config::Reward,
    formula: config::Formula,
}

impl From<config::UCTConfig> for UCTPolicy {
    fn from(config: config::UCTConfig) -> Self {
        let config::UCTConfig {
            exploration_constant,
            normalization,
            value_reduction,
            reward,
            formula,
        } = config;
        UCTPolicy {
            exploration_constant,
            normalization,
            value_reduction,
            reward,
            formula,
        }
    }
}

impl UCTPolicy {
    fn exploration_factor(&self, env: &Env<'_>) -> f64 {
        use self::config::Normalization;

        match self.normalization {
            Some(Normalization::GlobalBest) => {
                self.exploration_constant * self.reward(env.cut).abs()
            }
            None => self.exploration_constant,
        }
    }

    fn exploration_term(
        &self,
        env: &Env<'_>,
        visits: f64,
        total_visits: f64,
        num_children: usize,
    ) -> f64 {
        use self::config::Formula;

        self.exploration_factor(env)
            * match self.formula {
                Formula::Uct => (total_visits.ln() / visits).sqrt(),
                Formula::AlphaPuct => {
                    // TODO(bclement): Support non-uniform priors here.
                    (num_children as f64).recip() * total_visits.sqrt() / (1. + visits)
                }
            }
    }

    fn value(&self, stats: &UCTStats) -> (f64, usize) {
        use self::config::ValueReduction;

        let num_visits = stats.num_visits();

        let value = match self.value_reduction {
            ValueReduction::Best => stats.best_evaluation(),
            ValueReduction::Mean => stats.sum_evaluations() / num_visits as f64,
        };

        (value, num_visits)
    }

    fn reward(&self, evaln: f64) -> f64 {
        use self::config::Reward;

        match self.reward {
            Reward::NegTime => -evaln,
            Reward::Speed => evaln.recip(),
            Reward::LogSpeed => -evaln.ln(),
        }
    }
}

impl TreePolicy for UCTPolicy {
    type EdgeStats = UCTStats;

    fn pick_child(&self, env: &Env<'_>, node: &Node<'_, UCTStats>) -> Option<usize> {
        let stats = node
            .children
            .iter()
            .enumerate()
            .map(|(idx, edge)| (idx, edge.bound(), self.value(&edge.stats)))
            .filter(|(_, bound, (_value, _visits))| *bound < env.cut)
            .collect::<Vec<_>>();

        // Pick an edge which was not explored yet, if there is some...
        NewNodeOrder::WeightedRandom
            .pick_index(
                stats
                    .iter()
                    .filter(|(_, _bound, (_value, visits))| {
                        // Use the default policy if one of the following is true:
                        //  1. The node was never visited
                        //  2. The cut is infinite (we never got back any evaluation results yet)
                        env.cut.is_infinite() || *visits == 0
                    })
                    .map(|(idx, bound, (_value, _visits))| (*idx, *bound)),
                env.cut,
            )
            .or_else(|| {
                // Otherwise apply the UCT formula
<<<<<<< HEAD
                let total_visits = stats
=======
                let stats = children
                    .map(|(idx, edge)| {
                        (
                            idx,
                            (
                                edge.stats.sum_evaluations(),
                                edge.stats.num_visits() as f64,
                            ),
                        )
                    })
                    .collect::<Vec<_>>();

                let ln_total_visits = stats
>>>>>>> 31b0d355
                    .iter()
                    .map(|(_idx, _bound, (_value, visits))| visits)
                    .sum::<usize>() as f64;

                let num_children = stats.len();

                stats
                    .into_iter()
                    .map(|(idx, _bound, (value, visits))| {
                        (
                            idx,
                            value
                                + self.exploration_term(
                                    env,
                                    visits as f64,
                                    total_visits,
                                    num_children,
                                ),
                        )
                    })
                    .max_by(|lhs, rhs| cmp_f64(lhs.1, rhs.1))
                    .map(|(idx, _)| idx)
            })
            .map(|idx| {
<<<<<<< HEAD
                node.down();
=======
>>>>>>> 31b0d355
                node.children[idx].stats.down();
                idx
            })
    }

    fn backpropagate(&self, node: &Node<UCTStats>, idx: usize, eval: f64) {
        node.children[idx].stats.up(self.reward(eval));
    }
}

pub struct UCTStats {
    best_evaluation: RwLock<f64>,

    sum_evaluations: RwLock<f64>,

    num_visits: AtomicUsize,
}

impl Default for UCTStats {
    fn default() -> Self {
        UCTStats {
            best_evaluation: RwLock::new(std::f64::NEG_INFINITY),
            sum_evaluations: RwLock::new(0f64),
            num_visits: AtomicUsize::new(0),
        }
    }
}

impl UCTStats {
    fn down(&self) {
        self.num_visits.fetch_add(1, Ordering::Relaxed);
    }

    fn up(&self, eval: f64) {
        {
            let mut best = unwrap!(self.best_evaluation.write());
            if eval > *best {
                *best = eval;
            }
        }

        *unwrap!(self.sum_evaluations.write()) += eval;
    }

    fn best_evaluation(&self) -> f64 {
        *unwrap!(self.best_evaluation.read())
    }

    fn sum_evaluations(&self) -> f64 {
        *unwrap!(self.sum_evaluations.read())
    }

    fn num_visits(&self) -> usize {
        self.num_visits.load(Ordering::Relaxed)
    }
}

pub struct TAGPolicy {
    delta: f64,
    topk: usize,
}

impl From<config::TAGConfig> for TAGPolicy {
    fn from(config: config::TAGConfig) -> Self {
        let config::TAGConfig { delta, topk } = config;
        TAGPolicy { delta, topk }
    }
}

impl TAGPolicy {
    /// gives a "score" to a branch of the tree at a given node n_successes is the number of
    /// successes of that branch (that is, the number of leaves that belong to the THRESHOLD
    /// best of that node and which come from that particular branch).
    /// * `n_branch_trials` is the number of trials of that branch (both failed and succeeded),
    /// * `n_trials` is  the number of trials of the node and k the number of branches in the
    ///   node.
    fn heval(
        &self,
        n_successes: usize,
        n_branch_trials: usize,
        n_trials: usize,
        n_branches: usize,
    ) -> f64 {
        assert!(n_branches > 0);
        assert!(n_branch_trials <= n_trials);

        if n_branch_trials == 0 {
            std::f64::INFINITY
        } else {
            let alpha = (2. * (n_trials * n_branches) as f64 / self.delta)
                .ln()
                .max(0.);
            let sqrt_body = alpha * (2. * n_successes as f64 + alpha);
            (n_successes as f64 + alpha + sqrt_body.sqrt()) / n_branch_trials as f64
        }
    }
}

impl TreePolicy for TAGPolicy {
    type EdgeStats = TAGStats;

    fn pick_child(&self, env: &Env<'_>, node: &Node<'_, TAGStats>) -> Option<usize> {
        // Ignore cut children.  Also, we compute the number of visits beforehand to ensure that it
        // doesn't get changed by concurrent accesses.
        let children = node
            .children
            .iter()
            .enumerate()
            .filter(|(_, edge)| edge.bound() < env.cut);

        // Pick an edge which was not explored yet, if there is some
        NewNodeOrder::WeightedRandom
            .pick_index(
                children
                    .clone()
                    .filter(|(_, edge)| edge.stats.num_visits() == 0)
                    .map(|(idx, edge)| (idx, edge.bound())),
                env.cut,
            )
            .or_else(|| {
                // Compute the threshold to use so that we only have `config.topk` children
                let threshold = {
                    let mut evalns = Evaluations::with_capacity(self.topk);
                    for (_, edge) in children.clone() {
                        // Evaluations are sorted; we can bail out early.
                        for &eval in &*unwrap!(edge.stats.evaluations.read()) {
                            if !evalns.record(eval, self.topk) {
                                break;
                            }
                        }
                    }

                    // It could happen that all edges have num_visits > 0 but still we don't have
                    // any recorded evaluations if none of the descents have finished yet.
                    evalns.max().unwrap_or(std::f64::INFINITY)
                };

                // Precompute statistics for each child to ensure the number of visits of a child is not
                // incremented concurrently after we have computed the sum.
                let stats = children
                    .map(|(ix, edge)| {
                        (
                            ix,
                            unwrap!(edge.stats.evaluations.read()).count_lte(threshold),
                            edge.stats.num_visits(),
                        )
                    })
                    .collect::<Vec<_>>();

                // Total number of visits on the node
                let num_visits = stats
                    .iter()
                    .map(|(_, _, num_visits)| num_visits)
                    .sum::<usize>();

                // Total number of children, excluding ones which were cut
                let num_children = stats.len();

                stats
                    .into_iter()
                    .map(|(ix, child_successes, child_visits)| {
                        let score = self.heval(
                            child_successes,
                            child_visits,
                            num_visits,
                            num_children,
                        );
                        (ix, score)
                    })
                    .max_by(|x1, x2| cmp_f64(x1.1, x2.1))
                    .map(|(ix, _)| ix)
            })
            .map(|idx| {
<<<<<<< HEAD
                node.down();
=======
>>>>>>> 31b0d355
                node.children[idx].stats.down();
                idx
            })
    }

    fn backpropagate(&self, node: &Node<TAGStats>, idx: usize, eval: f64) {
        node.children[idx].stats.up(eval, self.topk)
    }
}

/// Holds the TAG statistics for a given edge.
pub struct TAGStats {
    /// All evaluations seen for the pointed-to node.
    evaluations: RwLock<Evaluations>,

    /// Number of visits across this edge.  Note that this is the number of descents; there may
    /// have been less backpropagations due to dead-ends.
    num_visits: AtomicUsize,
}

impl Default for TAGStats {
    fn default() -> Self {
        TAGStats {
            evaluations: RwLock::new(Evaluations::new()),
            num_visits: AtomicUsize::new(0),
        }
    }
}

impl TAGStats {
    /// Called when the edge is selected during a descent
    fn down(&self) {
        self.num_visits.fetch_add(1, Ordering::Relaxed);
    }

    /// Called when backpropagating across this edge after an evaluation
    fn up(&self, eval: f64, topk: usize) {
        unwrap!(self.evaluations.write()).record(eval, topk);
    }

    /// The number of visits through this edge.
    fn num_visits(&self) -> usize {
        self.num_visits.load(Ordering::Relaxed)
    }
}

/// Holds the evaluations seen for a given node or edge.
struct Evaluations(Vec<f64>);

impl Evaluations {
    /// Create an new evaluation vector
    fn new() -> Evaluations {
        Evaluations(vec![])
    }

    fn with_capacity(capacity: usize) -> Self {
        Evaluations(Vec::with_capacity(capacity))
    }

    /// Returns the number of evaluations below the given threshold.
    fn count_lte(&self, threshold: f64) -> usize {
        match self.0.binary_search_by(|&probe| cmp_f64(probe, threshold)) {
            Ok(mut pos) => {
                // Get the highest value matching the threshold
                while pos < self.0.len()
                    && cmp_f64(self.0[pos], threshold) == std::cmp::Ordering::Equal
                {
                    pos += 1;
                }
                pos
            }
            Err(pos) => pos,
        }
    }

    /// Record a new evaluation.  Returns `true` if the evaluation is among the top `topk`.
    fn record(&mut self, eval: f64, topk: usize) -> bool {
        let pos = self
            .0
            .binary_search_by(|&probe| cmp_f64(probe, eval))
            .unwrap_or_else(|e| e);
        if pos < topk {
            if self.0.len() >= topk {
                self.0.pop();
            }
            self.0.insert(pos, eval);
            true
        } else {
            false
        }
    }

    /// Returns the maximum recorded reward.  Note that some higher evaluations may have been seen, but
    /// were discarded due to being too large according to the configured threshold.
    fn max(&self) -> Option<f64> {
        self.0.last().cloned()
    }
}

impl<'a> IntoIterator for &'a Evaluations {
    type Item = &'a f64;
    type IntoIter = std::slice::Iter<'a, f64>;

    fn into_iter(self) -> Self::IntoIter {
        self.0.iter()
    }
}<|MERGE_RESOLUTION|>--- conflicted
+++ resolved
@@ -645,23 +645,7 @@
             )
             .or_else(|| {
                 // Otherwise apply the UCT formula
-<<<<<<< HEAD
                 let total_visits = stats
-=======
-                let stats = children
-                    .map(|(idx, edge)| {
-                        (
-                            idx,
-                            (
-                                edge.stats.sum_evaluations(),
-                                edge.stats.num_visits() as f64,
-                            ),
-                        )
-                    })
-                    .collect::<Vec<_>>();
-
-                let ln_total_visits = stats
->>>>>>> 31b0d355
                     .iter()
                     .map(|(_idx, _bound, (_value, visits))| visits)
                     .sum::<usize>() as f64;
@@ -686,10 +670,7 @@
                     .map(|(idx, _)| idx)
             })
             .map(|idx| {
-<<<<<<< HEAD
                 node.down();
-=======
->>>>>>> 31b0d355
                 node.children[idx].stats.down();
                 idx
             })
@@ -863,10 +844,7 @@
                     .map(|(ix, _)| ix)
             })
             .map(|idx| {
-<<<<<<< HEAD
                 node.down();
-=======
->>>>>>> 31b0d355
                 node.children[idx].stats.down();
                 idx
             })
