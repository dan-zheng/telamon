[package]
authors = ["Basile Clement <basile.clement@ens.fr>"]
name = "telamon-debugger"
version = "0.1.0"
edition = "2018"

[dependencies]
log = "0.4"
env_logger = "0.6"
crossbeam = "0.7"
crossbeam-deque = "0.7"
futures = "0.1.3"
rayon = "1.0.1"
termion = "1.5"
tui = "0.5.0"
quicli = "0.4"
structopt = "0.2"
serde_json = "1.0"
<<<<<<< HEAD
=======
log = "0.4"
env_logger = "0.5"
>>>>>>> 2cf30689

telamon = { path = "../" }
telamon-cuda = { path = "../backend/cuda" }
telamon-kernels = { path = "../kernels", features = ["cuda"] }
telamon-utils = { path = "../telamon-utils" }
telamon-x86 = { path = "../backend/x86" }<|MERGE_RESOLUTION|>--- conflicted
+++ resolved
@@ -5,8 +5,6 @@
 edition = "2018"
 
 [dependencies]
-log = "0.4"
-env_logger = "0.6"
 crossbeam = "0.7"
 crossbeam-deque = "0.7"
 futures = "0.1.3"
@@ -16,11 +14,8 @@
 quicli = "0.4"
 structopt = "0.2"
 serde_json = "1.0"
-<<<<<<< HEAD
-=======
 log = "0.4"
 env_logger = "0.5"
->>>>>>> 2cf30689
 
 telamon = { path = "../" }
 telamon-cuda = { path = "../backend/cuda" }
