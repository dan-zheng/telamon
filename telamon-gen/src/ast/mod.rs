#![allow(unused_variables)]

//! Syntaxic tree for the constraint description.

mod choice;
mod constrain;
mod context;
mod error;
mod set;
mod trigger;
mod typing_context;

use indexmap::IndexMap;
use ir;
use itertools::Itertools;
use print;
use regex::Regex;
use std::collections::{hash_map, BTreeSet};
use std::fmt;
use utils::{HashMap, HashSet, RcStr};

<<<<<<< HEAD
pub use constraint::dedup_inputs;
pub use constraint::Constraint as TypedConstraint;

pub use super::lexer::{Position, Spanned};

=======
>>>>>>> f43ef8aa
pub use self::choice::{ChoiceDef, CounterDef, EnumDef, IntegerDef};
pub use self::constrain::Constraint;
pub use self::context::CheckerContext;
pub use self::error::{Hint, TypeError};
pub use self::set::SetDef;
pub use self::trigger::TriggerDef;
pub use self::typing_context::TypingContext;

#[derive(Default, Clone, Debug)]
pub struct Ast {
    pub statements: Vec<Statement>,
    /// TODO: remove typing context
    pub tc: TypingContext,
}

impl Ast {
    /// Generate the defintion of choices and the list of constraints.
    pub fn type_check(mut self) -> Result<(ir::IrDesc, Vec<TypedConstraint>), TypeError> {
        let mut context = CheckerContext::default();

        // declare
        for statement in self.statements.iter() {
            statement.declare(&mut context)?;
        }
        for statement in self.statements.into_iter() {
            statement.define(&mut context, &mut self.tc)?;
        }
        Ok(self.tc.finalize())
    }
}

/// A toplevel definition or constraint.
#[derive(Debug, Clone)]
pub enum Statement {
    ChoiceDef(ChoiceDef),
    TriggerDef(TriggerDef),
    SetDef(SetDef),
    Require(Constraint),
}

impl Statement {
    pub fn declare(&self, checker: &mut CheckerContext) -> Result<(), TypeError> {
        match self {
            Statement::SetDef(def) => def.declare(checker),
            Statement::ChoiceDef(def) => def.declare(checker),
            _ => Ok(()),
        }
    }

    pub fn define(
        self,
        context: &mut CheckerContext,
        tc: &mut TypingContext,
    ) -> Result<(), TypeError> {
        match self {
            Statement::SetDef(def) => def.define(context, tc),
            Statement::ChoiceDef(def) => def.define(context, tc),
            Statement::TriggerDef(def) => def.define(context, tc),
            Statement::Require(def) => def.define(context, tc),
        }
    }
}

#[derive(Clone, Debug)]
pub struct Quotient {
    pub item: VarDef,
    pub representant: RcStr,
    pub conditions: Vec<Condition>,
    pub equiv_relation: (String, Vec<RcStr>),
}

/// Checks to perform once the statements have been declared.
#[derive(Clone, Debug)]
pub enum Check {
    /// Ensures the inverse of the value set is itself.
    IsSymmetric { choice: RcStr, values: Vec<RcStr> },
}

impl Check {
    /// Performs the check.
    fn check(&self, ir_desc: &ir::IrDesc) {
        match *self {
            Check::IsSymmetric {
                ref choice,
                ref values,
            } => Check::is_symmetric(ir_desc, choice, values),
        }
    }

    /// Ensures the value set of the given choice is symmetric.
    fn is_symmetric(ir_desc: &ir::IrDesc, choice: &str, values: &[RcStr]) {
        let choice = ir_desc.get_choice(choice);
        assert!(choice.arguments().is_symmetric());
        let enum_ = choice.choice_def().as_enum().expect("enum choice expected");
        let enum_ = ir_desc.get_enum(enum_);
        let value_set = enum_.expand(values.iter().cloned());
        let inverse_set = value_set.iter().map(|v| enum_.inverse(v).clone()).collect();
        assert_eq!(value_set, inverse_set);
    }
}

#[derive(Clone, Debug)]
pub struct CounterBody {
    pub base: String,
    pub kind: ir::CounterKind,
    pub iter_vars: Vec<VarDef>,
    pub value: CounterVal,
    pub conditions: Vec<Condition>,
}

/// Indicates if an enum exhibits symmetry.
#[derive(Debug)]
pub enum Symmetry {
    Symmetric,
    AntiSymmetric(Vec<(RcStr, RcStr)>),
}

/// References a set.
#[derive(Clone, Debug)]
pub struct SetRef {
    pub name: RcStr,
    pub var: Option<RcStr>,
}

impl PartialEq for SetRef {
    fn eq(&self, rhs: &Self) -> bool {
        self.name == rhs.name
    }
}

impl SetRef {
    fn type_check(&self, ir_desc: &ir::IrDesc, var_map: &VarMap) -> ir::Set {
        let set_def = ir_desc.get_set_def(&self.name);
        let var = if let Some(ref var) = self.var {
            Some(var_map.type_check(var, set_def.arg().unwrap()))
        } else {
            assert!(set_def.arg().is_none());
            None
        };
        ir::Set::new(set_def, var)
    }
}

/// Defines a variable.
#[derive(Debug, Clone)]
pub struct VarDef {
    pub name: Spanned<RcStr>,
    pub set: SetRef,
}

impl PartialEq for VarDef {
    fn eq(&self, rhs: &Self) -> bool {
        self.set == rhs.set
    }
}

/// Maps variables to their set and position.
#[derive(Default)]
pub struct VarMap {
    map: HashMap<RcStr, (ir::Variable, ir::Set)>,
    next_arg_id: usize,
    next_forall_id: usize,
}

impl VarMap {
    /// Declares a new argument variable.
    fn decl_argument(&mut self, ir_desc: &ir::IrDesc, var_def: VarDef) -> ir::Set {
        let var = ir::Variable::Arg(self.next_arg_id);
        self.next_arg_id += 1;
        self.decl_var(ir_desc, var_def, var)
    }

    /// Declares a new forall variable.
    fn decl_forall(&mut self, ir_desc: &ir::IrDesc, var_def: VarDef) -> ir::Set {
        let var = ir::Variable::Forall(self.next_forall_id);
        self.next_forall_id += 1;
        self.decl_var(ir_desc, var_def, var)
    }

    /// Declares a variable.
    fn decl_var(
        &mut self,
        ir_desc: &ir::IrDesc,
        var_def: VarDef,
        var: ir::Variable,
    ) -> ir::Set {
        let set = var_def.set.type_check(ir_desc, self);
        match self.map.entry(var_def.name.data.clone()) {
            hash_map::Entry::Occupied(..) => {
                panic!("variable {} defined twice", var_def.name.data)
            }
            hash_map::Entry::Vacant(entry) => {
                entry.insert((var, set.clone()));
            }
        };
        set
    }

    /// Returns the variable associated with a name,
    fn get_var(&self, name: &str) -> ir::Variable {
        self.map[name].0
    }

    /// Returns the variable associated with a name and checks its set.
    fn type_check(&self, name: &str, expected: &ir::Set) -> ir::Variable {
        let &(var, ref given_t) = self.get(name);
        assert!(
            given_t.is_subset_of_def(expected),
            "{:?} !< {:?}",
            given_t,
            expected
        );
        var
    }

    /// Returns the entry for a variable given its name.
    fn get(&self, name: &str) -> &(ir::Variable, ir::Set) {
        self.map
            .get(name)
            .unwrap_or_else(|| panic!("undefined variable {}", name))
    }

    /// Returns the maping of variables to sets.
    fn env(&self) -> HashMap<ir::Variable, ir::Set> {
        self.map.values().cloned().collect()
    }
}

/// One of the condition that has to be respected by a constraint.
#[derive(Debug, Clone)]
pub enum Condition {
    Is {
        lhs: ChoiceInstance,
        rhs: Vec<RcStr>,
        is: bool,
    },
    Code(RcStr, bool),
    Bool(bool),
    CmpCode {
        lhs: ChoiceInstance,
        rhs: RcStr,
        op: ir::CmpOp,
    },
    CmpInput {
        lhs: ChoiceInstance,
        rhs: ChoiceInstance,
        op: ir::CmpOp,
    },
}

impl Condition {
    fn new_is_bool(choice: ChoiceInstance, is: bool) -> Self {
        Condition::Is {
            lhs: choice,
            rhs: vec!["TRUE".into()],
            is,
        }
    }

    /// Type checks the condition.
    fn type_check(
        self,
        ir_desc: &ir::IrDesc,
        var_map: &VarMap,
        inputs: &mut Vec<ir::ChoiceInstance>,
    ) -> ir::Condition {
        match self {
            Condition::Code(code, negate) => ir::Condition::Code {
                code: type_check_code(code, var_map),
                negate,
            },
            Condition::Is { lhs, rhs, is } => {
                let choice = ir_desc.get_choice(&lhs.name);
                let enum_ = ir_desc.get_enum(choice.choice_def().as_enum().unwrap());
                let input_id = add_input(lhs, ir_desc, var_map, inputs);
                ir::Condition::Enum {
                    input: input_id,
                    values: type_check_enum_values(enum_, rhs),
                    negate: !is,
                    inverse: false,
                }
            }
            Condition::CmpCode { lhs, rhs, op } => {
                let choice = ir_desc.get_choice(&lhs.name);
                choice.choice_def().is_valid_operator(op);
                if let ir::ChoiceDef::Enum(..) = *choice.choice_def() {
                    panic!("enums cannot be compared to host code");
                }
                ir::Condition::CmpCode {
                    lhs: add_input(lhs, ir_desc, var_map, inputs),
                    rhs: type_check_code(rhs, var_map),
                    op: op,
                }
            }
            Condition::CmpInput { lhs, rhs, op } => {
                assert_eq!(lhs.name, rhs.name);
                let choice = ir_desc.get_choice(&lhs.name);
                let lhs_input = add_input(lhs, ir_desc, var_map, inputs);
                let rhs_input = add_input(rhs, ir_desc, var_map, inputs);
                assert!(choice.choice_def().is_valid_operator(op));
                assert!(choice.choice_def().is_valid_operator(op.inverse()));
                ir::Condition::CmpInput {
                    lhs: lhs_input,
                    rhs: rhs_input,
                    op: op,
                    inverse: false,
                }
            }
            Condition::Bool(b) => ir::Condition::Bool(b),
        }
    }

    /// Negates the condition.
    fn negate(&mut self) {
        match *self {
            Condition::Is {
                is: ref mut negate, ..
            }
            | Condition::Code(_, ref mut negate) => *negate = !*negate,
            Condition::CmpCode { ref mut op, .. }
            | Condition::CmpInput { ref mut op, .. } => op.negate(),
            Condition::Bool(ref mut b) => *b = !*b,
        }
    }
}

/// Typecheck and adds an input to the inputs vector.
fn add_input(
    choice: ChoiceInstance,
    ir_desc: &ir::IrDesc,
    var_map: &VarMap,
    inputs: &mut Vec<ir::ChoiceInstance>,
) -> usize {
    let choice_def = ir_desc.get_choice(&choice.name);
    let vars = choice
        .vars
        .iter()
        .zip_eq(choice_def.arguments().sets())
        .map(|(v, expected_t)| var_map.type_check(v, expected_t))
        .collect();
    let input_id = inputs.len();
    inputs.push(ir::ChoiceInstance {
        choice: choice.name,
        vars: vars,
    });
    input_id
}

/// A reference to a choice instantiated with the given variables.
#[derive(Debug, Clone)]
pub struct ChoiceInstance {
    pub name: RcStr,
    pub vars: Vec<RcStr>,
}

impl ChoiceInstance {
    /// Type check the choice instance.
    fn type_check(&self, ir_desc: &ir::IrDesc, var_map: &VarMap) -> ir::ChoiceInstance {
        let choice = ir_desc.get_choice(&self.name);
        let vars = self
            .vars
            .iter()
            .zip_eq(choice.arguments().sets())
            .map(|(v, s)| var_map.type_check(v, s))
            .collect();
        ir::ChoiceInstance {
            choice: self.name.clone(),
            vars,
        }
    }
}

/// Returns the variable present in a piece of code.
fn get_code_vars(code: &str) -> HashSet<String> {
    lazy_static! {
        static ref VAR_PATTERN: Regex = Regex::new(r"\$[a-zA-Z_][a-zA-Z_0-9]*").unwrap();
    }
    let vars = VAR_PATTERN.find_iter(code);
    vars.map(|m| m.as_str()[1..].to_string()).collect()
}

fn type_check_code(code: RcStr, var_map: &VarMap) -> ir::Code {
    let vars = get_code_vars(&code)
        .into_iter()
        .flat_map(|var| {
            if var == "fun" {
                None
            } else {
                Some((var_map.get_var(&var), RcStr::new(var)))
            }
        })
        .collect();
    ir::Code { code, vars }
}

fn type_check_enum_values(enum_: &ir::Enum, values: Vec<RcStr>) -> BTreeSet<RcStr> {
    let values = enum_.expand(values).into_iter().collect();
    for value in &values {
        assert!(enum_.values().contains_key(value));
    }
    values
}

/// The value of a counter increment.
#[derive(Clone, Debug)]
pub enum CounterVal {
    Code(String),
    Choice(ChoiceInstance),
}

/// A statement in an enum definition.
#[derive(Clone, Debug)]
pub enum EnumStatement {
    /// Defines a possible decision for th enum.
    Value(Spanned<String>, Option<String>, Vec<Constraint>),
    /// Defines a set of possible decisions for the enum.
    Alias(
        Spanned<String>,
        Option<String>,
        Vec<String>,
        Vec<Constraint>,
    ),
    /// Specifies that the enum is symmetric.
    Symmetric(Spanned<()>),
    /// Specifies that the enum is antisymmetric and given the inverse function.
    AntiSymmetric(Spanned<Vec<(String, String)>>),
}

impl EnumStatement {
    pub fn is_symmetric(&self) -> bool {
        if let EnumStatement::Symmetric(..) = self {
            true
        } else {
            false
        }
    }

    pub fn is_antisymmetric(&self) -> bool {
        if let EnumStatement::AntiSymmetric(..) = self {
            true
        } else {
            false
        }
    }
}

impl fmt::Display for EnumStatement {
    fn fmt(&self, f: &mut fmt::Formatter) -> fmt::Result {
        match self {
            EnumStatement::Alias(name, ..) => write!(f, "{}", name.data),
            EnumStatement::Value(name, ..) => write!(f, "{}", name.data),
            EnumStatement::Symmetric(..) => write!(f, "Symmetric"),
            EnumStatement::AntiSymmetric(..) => write!(f, "AntiSymmetric"),
        }
    }
}

impl PartialEq for EnumStatement {
    fn eq(&self, rhs: &Self) -> bool {
        match (self, rhs) {
            (EnumStatement::Value(name, ..), EnumStatement::Value(rhs_name, ..))
            | (EnumStatement::Alias(name, ..), EnumStatement::Alias(rhs_name, ..)) => {
                name.data.eq(&rhs_name.data)
            }
            (EnumStatement::Symmetric(..), EnumStatement::Symmetric(..)) => true,
            _ => false,
        }
    }
}

/// Gathers the different statements of an enum.
#[derive(Debug, Default)]
struct EnumStatements {
    /// The values the enum can take, with the atached documentation.
    values: IndexMap<RcStr, Option<String>>,
    /// Aliases mapped to the corresponding documentation and value set.
    aliases: IndexMap<RcStr, (Option<String>, HashSet<RcStr>)>,
    /// Symmetry information.
    symmetry: Option<Symmetry>,
    /// Constraints on a value.
    constraints: Vec<(RcStr, Constraint)>,
}

impl EnumStatements {
    /// Registers an `EnumStatement`.
    fn add_statement(&mut self, statement: EnumStatement) {
        match statement {
            EnumStatement::Value(name, doc, constraints) => {
                let name = RcStr::new(name.data);
                assert!(self.values.insert(name.clone(), doc).is_none());
                for c in constraints {
                    self.constraints.push((name.clone(), c));
                }
            }
            EnumStatement::Alias(name, doc, values, constraints) => {
                let name = RcStr::new(name.data);
                let values = values.into_iter().map(RcStr::new).collect();
                assert!(self.aliases.insert(name.clone(), (doc, values)).is_none());
                for c in constraints {
                    self.constraints.push((name.clone(), c));
                }
            }
            EnumStatement::Symmetric(..) => {
                assert!(self.symmetry.is_none());
                self.symmetry = Some(Symmetry::Symmetric);
            }
            EnumStatement::AntiSymmetric(mapping) => {
                assert!(self.symmetry.is_none());
                let mapping = mapping
                    .data
                    .into_iter()
                    .map(|(x, y)| (RcStr::new(x), RcStr::new(y)))
                    .collect();
                self.symmetry = Some(Symmetry::AntiSymmetric(mapping));
            }
        }
    }
}<|MERGE_RESOLUTION|>--- conflicted
+++ resolved
@@ -19,14 +19,6 @@
 use std::fmt;
 use utils::{HashMap, HashSet, RcStr};
 
-<<<<<<< HEAD
-pub use constraint::dedup_inputs;
-pub use constraint::Constraint as TypedConstraint;
-
-pub use super::lexer::{Position, Spanned};
-
-=======
->>>>>>> f43ef8aa
 pub use self::choice::{ChoiceDef, CounterDef, EnumDef, IntegerDef};
 pub use self::constrain::Constraint;
 pub use self::context::CheckerContext;
