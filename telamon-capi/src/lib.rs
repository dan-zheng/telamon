//! C API wrappers for calling Telamon through FFI.
//!
//! The goal of the C API is to provide thin wrappers over existing Rust
//! functionality, and only provides some cosmetic improvements to try and
//! provide a somewhat idiomatic C interface.
<<<<<<< HEAD
extern crate env_logger;
extern crate libc;
extern crate num;
extern crate telamon;
#[cfg(feature = "cuda")]
extern crate telamon_cuda;
extern crate telamon_kernels;
extern crate telamon_x86;
#[macro_use]
extern crate telamon_utils;
#[macro_use]
extern crate failure;
=======
>>>>>>> ae0bafca

#[macro_use]
pub mod error;

pub mod explorer;
pub mod ir;
pub mod search_space;

use libc::{c_char, c_int, c_uint, size_t, uint32_t};
use telamon::device;
use telamon::explorer::config::Config;
use telamon::helper::TilingPattern;
pub use telamon_kernels::{linalg, Kernel};
use telamon_x86 as x86;

// Pointers to `device::Context` and `device::Device` are not C-like pointers.
// Instead, they are fat pointers containing both a regular pointer to the
// object and a pointer to the vtable. Thus, we define wrappers to encapsulate
// the pointers in an opaque type and we return pointers to the wrappers to C
// users.

/// Description of the evaluation context. In particular, in contains the
/// mapping between argument names and argument values.
pub struct Context(pub(crate) *const device::Context);

/// Description of the targeted device.
pub struct Device(*const device::Device);

/// Initializes the logger.
#[no_mangle]
pub extern "C" fn env_logger_try_init() {
    let _ = env_logger::try_init();
}

/// Supported device types for running kernels.
#[repr(C)]
pub enum DeviceId {
    X86,
    Cuda,
}

/// Supported kernels.
#[derive(Clone)]
pub enum KernelParameters {
    /// A matrix-matrix multiplication kernel.
    MatMul(linalg::MatMulP),
}

impl KernelParameters {
    /// Runs the search for a best candidate.
    fn optimize_kernel<'a, C: device::ArgMap<'a> + device::Context>(
        &self,
        config: &Config,
        context: &mut C,
    ) {
        match self {
            KernelParameters::MatMul(params) => {
                linalg::MatMul::<f32>::benchmark(
                    config,
                    params.clone(),
                    0,
                    true,
                    context,
                );
            }
        }
    }
}

/// Helper function to create a TilingPattern from a buffer of u32
/// values without transferring ownership (it performs a copy).
/// Returns None when data is null.
unsafe fn c_tiling_pattern(data: *const u32, len: usize) -> Option<TilingPattern> {
    if data.is_null() {
        None
    } else {
        Some(std::slice::from_raw_parts(data, len).into())
    }
}

/// Instanciate a new kernel for matrix-matrix multiplication. The
/// caller is responsible for deallocating the returned pointer using
/// kernel_free. The tile_m, tile_n and tile_k parameters are read
/// from during the call, but no pointer to the corresponding data is
/// kept afterwards.
#[no_mangle]
pub unsafe extern "C" fn kernel_matmul_new(
    m: c_int,
    n: c_int,
    k: c_int,
    a_stride: c_uint,
    transpose_a: c_int,
    transpose_b: c_int,
    generic: c_int,
    tile_m: *const uint32_t,
    tile_m_len: size_t,
    tile_n: *const uint32_t,
    tile_n_len: size_t,
    tile_k: *const uint32_t,
    tile_k_len: size_t,
) -> *mut KernelParameters {
    Box::into_raw(Box::new(KernelParameters::MatMul(linalg::MatMulP {
        m: m as i32,
        n: n as i32,
        k: k as i32,
        a_stride: a_stride as u32,
        transpose_a: transpose_a == 1,
        transpose_b: transpose_b == 1,
        generic: generic == 1,
        m_tiling: c_tiling_pattern(tile_m, tile_m_len),
        n_tiling: c_tiling_pattern(tile_n, tile_n_len),
        k_tiling: c_tiling_pattern(tile_k, tile_k_len),
    })))
}

/// Deallocates kernel parameters created through one of the `kernel_*_new`
/// functions. The `params` pointer becomes invalid and must not be used again
/// after calling `kernel_free`.
#[no_mangle]
pub unsafe extern "C" fn kernel_free(params: *mut KernelParameters) {
    std::mem::drop(Box::from_raw(params));
}

/// Optimize a kernel on a given device. `config_data` points to a JSON-encoded
/// string of length `config_len` containing the configuration parameters for
/// the explorer.
#[no_mangle]
pub unsafe extern "C" fn kernel_optimize(
    params: *mut KernelParameters,
    device: DeviceId,
    config_data: *const c_char,
    config_len: size_t,
) -> bool {
    let config = {
        let config_str = {
            let slice = std::slice::from_raw_parts(config_data as *const u8, config_len);
            std::str::from_utf8(slice).expect("Invalid configuration string")
        };
        Config::from_json(config_str)
    };
    match device {
        DeviceId::X86 => (*params).optimize_kernel(&config, &mut x86::Context::default()),
        DeviceId::Cuda => {
            #[cfg(feature = "cuda")]
            {
                let executor = ::telamon_cuda::Executor::init();
                let mut context = ::telamon_cuda::Context::new(&executor);
                (*params).optimize_kernel(&config, &mut context);
            }
            #[cfg(not(feature = "cuda"))]
            return false;
        }
    };
    true
}<|MERGE_RESOLUTION|>--- conflicted
+++ resolved
@@ -3,21 +3,6 @@
 //! The goal of the C API is to provide thin wrappers over existing Rust
 //! functionality, and only provides some cosmetic improvements to try and
 //! provide a somewhat idiomatic C interface.
-<<<<<<< HEAD
-extern crate env_logger;
-extern crate libc;
-extern crate num;
-extern crate telamon;
-#[cfg(feature = "cuda")]
-extern crate telamon_cuda;
-extern crate telamon_kernels;
-extern crate telamon_x86;
-#[macro_use]
-extern crate telamon_utils;
-#[macro_use]
-extern crate failure;
-=======
->>>>>>> ae0bafca
 
 #[macro_use]
 pub mod error;
