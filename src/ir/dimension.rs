--- conflicted
+++ resolved
@@ -13,11 +13,7 @@
 
 impl fmt::Debug for DimId {
     fn fmt(&self, f: &mut fmt::Formatter) -> fmt::Result {
-<<<<<<< HEAD
-        write!(f, "@{}", self.0)
-=======
         write!(f, "${}", self.0)
->>>>>>> 64b22a3c
     }
 }
 
