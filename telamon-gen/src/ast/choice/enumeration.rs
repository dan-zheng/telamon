--- conflicted
+++ resolved
@@ -1,6 +1,4 @@
 use std::ops::Deref;
-
-use super::ChoiceDef;
 
 use ast::constrain::Constraint;
 use ast::context::CheckerContext;
@@ -373,7 +371,6 @@
         context: &mut CheckerContext,
         ir_desc: &mut ir::IrDesc,
         constraints: &mut Vec<Constraint>,
-        choice_defs: &mut Vec<ChoiceDef>,
     ) -> Result<(), TypeError> {
         self.check_undefined_variables(context)?;
         self.check_redefinition_parameter()?;
@@ -383,13 +380,7 @@
         self.check_same_parameter()?;
         self.check_conflict()?;
 
-<<<<<<< HEAD
         self.register_enum(ir_desc, constraints);
-
-        choice_defs.push(ChoiceDef::EnumDef(self));
-=======
-        self.register_enum(tc);
->>>>>>> 3bde48bc
         Ok(())
     }
 }
