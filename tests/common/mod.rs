--- conflicted
+++ resolved
@@ -1,12 +1,8 @@
 //! Contains integration tests for Exhaust.
 #![allow(dead_code)]
-<<<<<<< HEAD
-use log::*;
-=======
->>>>>>> 64b22a3c
-
 pub mod fake;
 
+use log::*;
 use std::io::sink;
 use telamon::device::{Context, EvalMode};
 use telamon::search_space::SearchSpace;
