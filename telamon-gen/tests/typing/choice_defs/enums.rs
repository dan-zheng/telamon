pub use super::utils::RcStr;

pub use super::telamon_gen::lexer::{Lexer, Spanned, Position, LexerPosition};
pub use super::telamon_gen::parser;
pub use super::telamon_gen::ast::*;

/// Undefined
#[cfg(test)]
mod undefined {
    pub use super::*;

    /// Missing the set BasickBlock from a Emum.
    #[test]
    fn parameter() {
        assert_eq!(parser::parse_ast(Lexer::new(
                b"define enum foo($lhs in BasicBlock, $rhs in BasicBlock):
                    symmetric
                    value A:
                    value B:
              end".to_vec())).unwrap().type_check().err(),
            Some(TypeError::Undefined{
                object_name: Spanned {
                    beg: Position {
                      position: LexerPosition { line: 0, column: 12 },
                      ..Default::default()
                    },
                    end: Position {
                      position: LexerPosition { line: 0, column: 15 },
                      ..Default::default()
                    },
                    data: String::from("BasicBlock"),
                }
            })
        );
    }

    /// Missing the set BasickBlock from a Emum.
    #[test]
    fn value() {
        assert_eq!(parser::parse_ast(Lexer::new(
            b"define enum foo():
                value A:
                alias AB = A | B:
              end".to_vec())).unwrap().type_check().err(),
            Some(TypeError::Undefined {
                object_name: Spanned {
                    beg: Position {
                      position: LexerPosition { line: 2, column: 22 },
                      ..Default::default()
                    },
                    end: Position {
                      position: LexerPosition { line: 2, column: 24 },
                      ..Default::default()
                    },
                    data: String::from("B"),
                }
            })
        );
        assert_eq!(parser::parse_ast(Lexer::new(
            b"set BasicBlock:
                item_type = \"ir::inst::Obj\"
                id_type = \"ir::inst::Id\"
                item_getter = \"ir::inst::get($fun, $id)\"
                id_getter = \"ir::inst::Obj::id($item)\"
                iterator = \"ir::inst::iter($fun)\"
                var_prefix = \"inst\"
                new_objs = \"$objs.inst\"
              end
              define enum foo($lhs in BasicBlock, $rhs in BasicBlock):
                antisymmetric:
                  A -> B
                value A:
              end".to_vec())).unwrap().type_check().err(),
            Some(TypeError::Undefined {
                object_name: Spanned {
                    beg: Position::new_optional(LexerPosition::new(10, 16), None),
                    end: Position::new_optional(LexerPosition::new(11, 24), None),
                    data: String::from("B"),
                }
            })
        );
        assert_eq!(parser::parse_ast(Lexer::new(
            b"set BasicBlock:
                item_type = \"ir::inst::Obj\"
                id_type = \"ir::inst::Id\"
                item_getter = \"ir::inst::get($fun, $id)\"
                id_getter = \"ir::inst::Obj::id($item)\"
                iterator = \"ir::inst::iter($fun)\"
                var_prefix = \"inst\"
                new_objs = \"$objs.inst\"
              end
              define enum foo($lhs in BasicBlock, $rhs in BasicBlock):
                antisymmetric:
                  A -> B
                value A:
              end".to_vec())).unwrap().type_check().err(),
            Some(TypeError::Undefined(Spanned {
                beg: Position::new_optional(LexerPosition::new(10, 16), None),
                end: Position::new_optional(LexerPosition::new(11, 24), None),
                data: String::from("B"),
            }))
        );
    }
}

/// Redefinition
#[cfg(test)]
mod redefinition {
    pub use super::*;

    /// Redefinition of parameter name $lhs.
    #[test]
    fn parameter() {
        assert_eq!(parser::parse_ast(Lexer::new(
            b"set BasicBlock:
                item_type = \"ir::inst::Obj\"
                id_type = \"ir::inst::Id\"
                item_getter = \"ir::inst::get($fun, $id)\"
                id_getter = \"ir::inst::Obj::id($item)\"
                iterator = \"ir::inst::iter($fun)\"
                var_prefix = \"inst\"
                new_objs = \"$objs.inst\"
              end
              define enum foo($lhs in BasicBlock, $lhs in BasicBlock):
                symmetric
                value A:
                value B:
              end".to_vec())).unwrap().type_check().err(),
<<<<<<< HEAD
            Some(TypeError::Redefinition(Spanned {
                beg: Position::new_optional(LexerPosition::new(9, 30), None),
                end: Position::new_optional(LexerPosition::new(9, 34), None),
                data: Hint::EnumAttribute,
            }, Spanned {
                beg: Position::new_optional(LexerPosition::new(9, 50), None),
                end: Position::new_optional(LexerPosition::new(9, 54), None),
                data: String::from("lhs"),
            }))
=======
            Some(TypeError::Redefinition {
                object_kind: Spanned {
                    beg: Position::new_optional(LexerPosition::new(9, 30), None),
                    end: Position::new_optional(LexerPosition::new(9, 34), None),
                    data: Hint::EnumAttribute,
                },
                object_name: Spanned {
                    beg: Position::new_optional(LexerPosition::new(9, 50), None),
                    end: Position::new_optional(LexerPosition::new(9, 54), None),
                    data: String::from("lhs"),
                }
            })
>>>>>>> 7081a2ab
        );
    }

    /// Redefinition of the foo Enum.
    #[test]
    fn enum_() {
        assert_eq!(parser::parse_ast(Lexer::new(
            b"define enum foo():
              end

              define enum foo():
              end".to_vec())).unwrap().type_check().err(),
            Some(TypeError::Redefinition {
                object_kind: Spanned {
                    beg: Position {
                      position: LexerPosition { line: 0, column: 12 },
                      ..Default::default()
                    },
                    end: Position {
                      position: LexerPosition { line: 0, column: 15 },
                      ..Default::default()
                    },
                    data: Hint::Enum,
                },
                object_name: Spanned {
                    beg: Position {
                      position: LexerPosition { line: 3, column: 26 },
                      ..Default::default()
                    },
                    end: Position {
                      position: LexerPosition { line: 3, column: 29 },
                      ..Default::default()
                    },
                    data: String::from("foo"),
                }
            })
        );
    }

    /// Redefinition of field.
    #[test]
    fn field() {
        /// Redefinition of the AB field Alias.
        assert_eq!(parser::parse_ast(Lexer::new(
            b"define enum foo():
                value A:
                value B:
                value C:
                alias AB = A | B:
                alias AB = A | B:
              end".to_vec())).unwrap().type_check().err(),
            Some(TypeError::Redefinition {
                object_kind: Spanned {
                    beg: Position {
                      position: LexerPosition { line: 4, column: 22  },
                       ..Default::default()
                    },
                    end: Position {
                      position: LexerPosition { line: 4, column: 24  },
                       ..Default::default()
                    },
                    data: Hint::EnumAttribute,
                },
                object_name: Spanned {
                    beg: Position {
                      position: LexerPosition { line: 5, column: 22  },
                       ..Default::default()
                    },
                    end: Position {
                      position: LexerPosition { line: 5, column: 24  },
                       ..Default::default()
                    },
                    data: String::from("AB"),
                }
            })
        );

        /// Redefinition of the A field Value.
        assert_eq!(parser::parse_ast(Lexer::new(
            b"define enum foo():
                value A:
                value B:
                value A:
              end".to_vec())).unwrap().type_check().err(),
            Some(TypeError::Redefinition {
                object_kind: Spanned {
                    beg: Position {
                      position: LexerPosition { line: 1, column: 22  },
                       ..Default::default()
                    },
                    end: Position {
                      position: LexerPosition { line: 1, column: 23  },
                       ..Default::default()
                    },
                    data: Hint::EnumAttribute,
                },
                object_name: Spanned {
                    beg: Position {
                      position: LexerPosition { line: 3, column: 22  },
                       ..Default::default()
                    },
                    end: Position {
                      position: LexerPosition { line: 3, column: 23  },
                       ..Default::default()
                    },
                    data: String::from("A"),
                }
            })
        );

        /// Redefinition of the field Antisymmetric.
        assert_eq!(parser::parse_ast(Lexer::new(
            b"set BasicBlock:
                item_type = \"ir::inst::Obj\"
                id_type = \"ir::inst::Id\"
                item_getter = \"ir::inst::get($fun, $id)\"
                id_getter = \"ir::inst::Obj::id($item)\"
                iterator = \"ir::inst::iter($fun)\"
                var_prefix = \"inst\"
                new_objs = \"$objs.inst\"
              end
              define enum foo($lhs in BasicBlock, $rhs in BasicBlock):
                antisymmetric:
                  A -> B
                antisymmetric:
                  A -> B
                value A:
                value B:
              end".to_vec())).unwrap().type_check().err(),
<<<<<<< HEAD
            Some(TypeError::Redefinition(Spanned {
                beg: Position::new_optional(LexerPosition::new(10, 16), None),
                end: Position::new_optional(LexerPosition::new(11, 24), None),
                data: Hint::EnumAttribute,
            }, Spanned {
                beg: Position::new_optional(LexerPosition::new(12, 16), None),
                end: Position::new_optional(LexerPosition::new(13, 24), None),
                data: String::from("Antisymmetric"),
            }))
        );
    }

    mod symmetric {
        pub use super::*;

        /// Redefinition of the field Symmetric.
        #[test]
        fn field() {
            assert_eq!(parser::parse_ast(Lexer::new(
                b"set BasicBlock:
                    item_type = \"ir::inst::Obj\"
                    id_type = \"ir::inst::Id\"
                    item_getter = \"ir::inst::get($fun, $id)\"
                    id_getter = \"ir::inst::Obj::id($item)\"
                    iterator = \"ir::inst::iter($fun)\"
                    var_prefix = \"inst\"
                    new_objs = \"$objs.inst\"
                  end
                  define enum foo($lhs in BasicBlock, $rhs in BasicBlock):
                    symmetric
                    symmetric
                    value A:
                    value B:
                  end".to_vec())).unwrap().type_check().err(),
                Some(TypeError::Redefinition(Spanned {
                    beg: Position::new_optional(LexerPosition::new(10, 20), None),
                    end: Position::new_optional(LexerPosition::new(10, 29), None),
                    data: Hint::EnumAttribute,
                }, Spanned {
                    beg: Position::new_optional(LexerPosition::new(11, 20), None),
                    end: Position::new_optional(LexerPosition::new(11, 29), None),
                    data: String::from("Symmetric"),
                }))
            );
        }
    }
}

/// Parameter
#[cfg(test)]
mod parameter {
    pub use super::*;

    /// Unvalid parameter.
    mod antisymmetric {
        pub use super::*;

        /// Unvalid number of parameter.
        #[test]
        fn two() {
            assert_eq!(parser::parse_ast(Lexer::new(
                b"define enum foo():
                    antisymmetric:
                      A -> B
                    value A:
                    value B:
                  end".to_vec())).unwrap().type_check().err(),
                Some(TypeError::BadSymmetricArg(Spanned {
                    beg: Position::new_optional(LexerPosition::new(0, 12), None),
                    end: Position::new_optional(LexerPosition::new(0, 15), None),
                    data: String::from("foo"),
                }, vec![]))
            );
            assert_eq!(parser::parse_ast(Lexer::new(
                b"set BasicBlock:
                    item_type = \"ir::basic_block::Obj\"
                    id_type = \"ir::basic_block::Id\"
                    item_getter = \"ir::basic_block::get($fun, $id)\"
                    id_getter = \"ir::basic_block::Obj::id($item)\"
                    iterator = \"ir::basic_block::iter($fun)\"
                    var_prefix = \"bb\"
                    new_objs = \"$objs.basic_block\"
                  end
                  define enum foo($lhs in BasicBlock):
                    antisymmetric:
                      A -> B
                    value A:
                    value B:
                  end".to_vec())).unwrap().type_check().err(),
                Some(TypeError::BadSymmetricArg(Spanned {
                    beg: Position::new_optional(LexerPosition::new(9, 30), None),
                    end: Position::new_optional(LexerPosition::new(9, 33), None),
                    data: String::from("foo"),
                }, vec![
                    VarDef {
                        name: Spanned {
                            beg: Position::new_optional(LexerPosition::new(9, 34),
                                None),
                            end: Position::new_optional(LexerPosition::new(9, 38),
                                None),
                            data: RcStr::new(String::from("lhs"))
                        },
                        set: SetRef {
                            name: RcStr::new(String::from("BasicBlock")),
                            var: None
                        }
                    }
                ]))
            );
        }

        /// Unvalid type parameter.
        #[test]
        fn same() {
            assert_eq!(parser::parse_ast(Lexer::new(
                b"set BasicBlock:
                    item_type = \"ir::basic_block::Obj\"
                    id_type = \"ir::basic_block::Id\"
                    item_getter = \"ir::basic_block::get($fun, $id)\"
                    id_getter = \"ir::basic_block::Obj::id($item)\"
                    iterator = \"ir::basic_block::iter($fun)\"
                    var_prefix = \"bb\"
                    new_objs = \"$objs.basic_block\"
                  end
                  set BasicBlock2:
                    item_type = \"ir::basic_block::Obj\"
                    id_type = \"ir::basic_block::Id\"
                    item_getter = \"ir::basic_block::get($fun, $id)\"
                    id_getter = \"ir::basic_block::Obj::id($item)\"
                    iterator = \"ir::basic_block::iter($fun)\"
                    var_prefix = \"bb\"
                    new_objs = \"$objs.basic_block\"
                  end
                  define enum foo($lhs in BasicBlock, $rhs in BasicBlock2):
                    antisymmetric:
                      A -> B
                    value A:
                    value B:
                  end".to_vec())).unwrap().type_check().err(),
                Some(TypeError::BadSymmetricArg(Spanned {
                    beg: Position::new_optional(LexerPosition::new(18, 30), None),
                    end: Position::new_optional(LexerPosition::new(18, 33), None),
                    data: String::from("foo"),
                }, vec![
                    VarDef {
                        name: Spanned {
                            beg: Position::new_optional(LexerPosition::new(18, 34),
                                None),
                            end: Position::new_optional(LexerPosition::new(18, 38),
                                None),
                            data: RcStr::new(String::from("lhs"))
                        },
                        set: SetRef {
                            name: RcStr::new(String::from("BasicBlock")),
                            var: None
                        }
                    },
                    VarDef {
                        name: Spanned {
                            beg: Position::new_optional(LexerPosition::new(18, 54),
                                None),
                            end: Position::new_optional(LexerPosition::new(18, 58),
                                None),
                            data: RcStr::new(String::from("rhs"))
                        },
                        set: SetRef {
                            name: RcStr::new(String::from("BasicBlock2")),
                            var: None
                        }
                    }
                ]))
            );
        }
    }

    /// Unvalid parameter.
    mod symmetric {
        pub use super::*;

        /// Unvalid number of parameter.
        #[test]
        fn two() {
            assert_eq!(parser::parse_ast(Lexer::new(
                b"define enum foo():
                    symmetric
                    value A:
                    value B:
                  end".to_vec())).unwrap().type_check().err(),
                Some(TypeError::BadSymmetricArg(Spanned {
                    beg: Position::new_optional(LexerPosition::new(0, 12), None),
                    end: Position::new_optional(LexerPosition::new(0, 15), None),
                    data: String::from("foo"),
                }, vec![]))
            );
            assert_eq!(parser::parse_ast(Lexer::new(
                b"set BasicBlock:
                    item_type = \"ir::basic_block::Obj\"
                    id_type = \"ir::basic_block::Id\"
                    item_getter = \"ir::basic_block::get($fun, $id)\"
                    id_getter = \"ir::basic_block::Obj::id($item)\"
                    iterator = \"ir::basic_block::iter($fun)\"
                    var_prefix = \"bb\"
                    new_objs = \"$objs.basic_block\"
                  end
                  define enum foo($lhs in BasicBlock):
=======
            Some(TypeError::Redefinition {
                object_kind: Spanned {
                    beg: Position::new_optional(LexerPosition::new(10, 16), None),
                    end: Position::new_optional(LexerPosition::new(11, 24), None),
                    data: Hint::EnumAttribute,
                },
                object_name: Spanned {
                    beg: Position::new_optional(LexerPosition::new(12, 16), None),
                    end: Position::new_optional(LexerPosition::new(13, 24), None),
                    data: String::from("Antisymmetric"),
                }
            })
        );
    }

    mod symmetric {
        pub use super::*;

        /// Redefinition of the field Symmetric.
        #[test]
        fn field() {
            assert_eq!(parser::parse_ast(Lexer::new(
                b"set BasicBlock:
                    item_type = \"ir::inst::Obj\"
                    id_type = \"ir::inst::Id\"
                    item_getter = \"ir::inst::get($fun, $id)\"
                    id_getter = \"ir::inst::Obj::id($item)\"
                    iterator = \"ir::inst::iter($fun)\"
                    var_prefix = \"inst\"
                    new_objs = \"$objs.inst\"
                  end
                  define enum foo($lhs in BasicBlock, $rhs in BasicBlock):
                    symmetric
>>>>>>> 7081a2ab
                    symmetric
                    value A:
                    value B:
                  end".to_vec())).unwrap().type_check().err(),
<<<<<<< HEAD
                Some(TypeError::BadSymmetricArg(Spanned {
                    beg: Position::new_optional(LexerPosition::new(9, 30), None),
                    end: Position::new_optional(LexerPosition::new(9, 33), None),
                    data: String::from("foo"),
                }, vec![
                    VarDef {
                        name: Spanned {
                            beg: Position::new_optional(LexerPosition::new(9, 34),
                                None),
                            end: Position::new_optional(LexerPosition::new(9, 38),
                                None),
                            data: RcStr::new(String::from("lhs"))
                        },
                        set: SetRef {
                            name: RcStr::new(String::from("BasicBlock")),
                            var: None
                        }
                    }
                ]))
=======
                Some(TypeError::Redefinition {
                    object_kind: Spanned {
                        beg: Position::new_optional(LexerPosition::new(10, 20), None),
                        end: Position::new_optional(LexerPosition::new(10, 29), None),
                        data: Hint::EnumAttribute,
                    },
                    object_name: Spanned {
                        beg: Position::new_optional(LexerPosition::new(11, 20), None),
                        end: Position::new_optional(LexerPosition::new(11, 29), None),
                        data: String::from("Symmetric"),
                    }
                })
            );
        }
    }
}

/// Parameter
#[cfg(test)]
mod parameter {
    pub use super::*;

    /// Unvalid parameter.
    mod antisymmetric {
        pub use super::*;

        /// Unvalid number of parameter.
        #[test]
        fn two() {
            assert_eq!(parser::parse_ast(Lexer::new(
                b"define enum foo():
                    antisymmetric:
                      A -> B
                    value A:
                    value B:
                  end".to_vec())).unwrap().type_check().err(),
                Some(TypeError::BadSymmetricArg {
                    object_name: Spanned {
                        beg: Position::new_optional(LexerPosition::new(0, 12), None),
                        end: Position::new_optional(LexerPosition::new(0, 15), None),
                        data: String::from("foo"),
                    },
                    object_variables: vec![]
                })
>>>>>>> 7081a2ab
            );
            assert_eq!(parser::parse_ast(Lexer::new(
                b"set BasicBlock:
                    item_type = \"ir::basic_block::Obj\"
                    id_type = \"ir::basic_block::Id\"
                    item_getter = \"ir::basic_block::get($fun, $id)\"
                    id_getter = \"ir::basic_block::Obj::id($item)\"
                    iterator = \"ir::basic_block::iter($fun)\"
                    var_prefix = \"bb\"
                    new_objs = \"$objs.basic_block\"
                  end
<<<<<<< HEAD
                  define enum foo($lhs in BasicBlock,
                                  $chs in BasicBlock,
                                  $rhs in BasicBlock):
                    symmetric
                    value A:
                    value B:
                  end".to_vec())).unwrap().type_check().err(),
                Some(TypeError::BadSymmetricArg(Spanned {
                    beg: Position::new_optional(LexerPosition::new(9, 30), None),
                    end: Position::new_optional(LexerPosition::new(9, 33), None),
                    data: String::from("foo"),
                }, vec![
                    VarDef {
                        name: Spanned {
                            beg: Position::new_optional(LexerPosition::new(9, 34),
                                None),
                            end: Position::new_optional(LexerPosition::new(9, 38),
                                None),
                            data: RcStr::new(String::from("lhs"))
                        },
                        set: SetRef {
                            name: RcStr::new(String::from("BasicBlock")),
                            var: None
                        }
                    },
                    VarDef {
                        name: Spanned {
                            beg: Position::new_optional(LexerPosition::new(10, 34),
                                None),
                            end: Position::new_optional(LexerPosition::new(10, 38),
                                None),
                            data: RcStr::new(String::from("chs"))
                        },
                        set: SetRef {
                            name: RcStr::new(String::from("BasicBlock")),
                            var: None
                        }
                    },
                    VarDef {
                        name: Spanned {
                            beg: Position::new_optional(LexerPosition::new(11, 34),
                                None),
                            end: Position::new_optional(LexerPosition::new(11, 38),
                                None),
                            data: RcStr::new(String::from("rhs"))
                        },
                        set: SetRef {
                            name: RcStr::new(String::from("BasicBlock")),
                            var: None
                        }
                    },
                ]))
=======
                  define enum foo($lhs in BasicBlock):
                    antisymmetric:
                      A -> B
                    value A:
                    value B:
                  end".to_vec())).unwrap().type_check().err(),
                Some(TypeError::BadSymmetricArg {
                    object_name: Spanned {
                        beg: Position::new_optional(LexerPosition::new(9, 30), None),
                        end: Position::new_optional(LexerPosition::new(9, 33), None),
                        data: String::from("foo"),
                    },
                    object_variables: vec![
                        VarDef {
                            name: Spanned {
                                beg: Position::new_optional(LexerPosition::new(9, 34),
                                    None),
                                end: Position::new_optional(LexerPosition::new(9, 38),
                                    None),
                                data: RcStr::new(String::from("lhs"))
                            },
                            set: SetRef {
                                name: RcStr::new(String::from("BasicBlock")),
                                var: None
                            }
                        }
                    ]
                })
>>>>>>> 7081a2ab
            );
        }

        /// Unvalid type parameter.
        #[test]
        fn same() {
            assert_eq!(parser::parse_ast(Lexer::new(
                b"set BasicBlock:
                    item_type = \"ir::basic_block::Obj\"
                    id_type = \"ir::basic_block::Id\"
                    item_getter = \"ir::basic_block::get($fun, $id)\"
                    id_getter = \"ir::basic_block::Obj::id($item)\"
                    iterator = \"ir::basic_block::iter($fun)\"
                    var_prefix = \"bb\"
                    new_objs = \"$objs.basic_block\"
                  end
                  set BasicBlock2:
                    item_type = \"ir::basic_block::Obj\"
                    id_type = \"ir::basic_block::Id\"
                    item_getter = \"ir::basic_block::get($fun, $id)\"
                    id_getter = \"ir::basic_block::Obj::id($item)\"
                    iterator = \"ir::basic_block::iter($fun)\"
                    var_prefix = \"bb\"
                    new_objs = \"$objs.basic_block\"
                  end
                  define enum foo($lhs in BasicBlock, $rhs in BasicBlock2):
<<<<<<< HEAD
                    symmetric
                    value A:
                    value B:
                  end".to_vec())).unwrap().type_check().err(),
                Some(TypeError::BadSymmetricArg(Spanned {
                    beg: Position::new_optional(LexerPosition::new(18, 30), None),
                    end: Position::new_optional(LexerPosition::new(18, 33), None),
                    data: String::from("foo"),
                }, vec![
=======
                    antisymmetric:
                      A -> B
                    value A:
                    value B:
                  end".to_vec())).unwrap().type_check().err(),
                Some(TypeError::BadSymmetricArg {
                    object_name: Spanned {
                        beg: Position::new_optional(LexerPosition::new(18, 30), None),
                        end: Position::new_optional(LexerPosition::new(18, 33), None),
                        data: String::from("foo"),
                    },
                    object_variables: vec![
>>>>>>> 7081a2ab
                    VarDef {
                        name: Spanned {
                            beg: Position::new_optional(LexerPosition::new(18, 34),
                                None),
                            end: Position::new_optional(LexerPosition::new(18, 38),
                                None),
                            data: RcStr::new(String::from("lhs"))
                        },
                        set: SetRef {
                            name: RcStr::new(String::from("BasicBlock")),
                            var: None
                        }
                    },
                    VarDef {
                        name: Spanned {
                            beg: Position::new_optional(LexerPosition::new(18, 54),
                                None),
                            end: Position::new_optional(LexerPosition::new(18, 58),
                                None),
                            data: RcStr::new(String::from("rhs"))
                        },
                        set: SetRef {
                            name: RcStr::new(String::from("BasicBlock2")),
                            var: None
                        }
                    }
<<<<<<< HEAD
                ]))
=======
                ]})
            );
        }
    }

    /// Unvalid parameter.
    mod symmetric {
        pub use super::*;

        /// Unvalid number of parameter.
        #[test]
        fn two() {
            assert_eq!(parser::parse_ast(Lexer::new(
                b"define enum foo():
                    symmetric
                    value A:
                    value B:
                  end".to_vec())).unwrap().type_check().err(),
                Some(TypeError::BadSymmetricArg {
                    object_name: Spanned {
                        beg: Position::new_optional(LexerPosition::new(0, 12), None),
                        end: Position::new_optional(LexerPosition::new(0, 15), None),
                        data: String::from("foo"),
                    },
                    object_variables: vec![]
                })
            );
            assert_eq!(parser::parse_ast(Lexer::new(
                b"set BasicBlock:
                    item_type = \"ir::basic_block::Obj\"
                    id_type = \"ir::basic_block::Id\"
                    item_getter = \"ir::basic_block::get($fun, $id)\"
                    id_getter = \"ir::basic_block::Obj::id($item)\"
                    iterator = \"ir::basic_block::iter($fun)\"
                    var_prefix = \"bb\"
                    new_objs = \"$objs.basic_block\"
                  end
                  define enum foo($lhs in BasicBlock):
                    symmetric
                    value A:
                    value B:
                  end".to_vec())).unwrap().type_check().err(),
                Some(TypeError::BadSymmetricArg {
                    object_name: Spanned {
                        beg: Position::new_optional(LexerPosition::new(9, 30), None),
                        end: Position::new_optional(LexerPosition::new(9, 33), None),
                        data: String::from("foo"),
                    },
                    object_variables: vec![
                        VarDef {
                            name: Spanned {
                                beg: Position::new_optional(LexerPosition::new(9, 34),
                                    None),
                                end: Position::new_optional(LexerPosition::new(9, 38),
                                    None),
                                data: RcStr::new(String::from("lhs"))
                            },
                            set: SetRef {
                                name: RcStr::new(String::from("BasicBlock")),
                                var: None
                            }
                        }
                    ]
                })
            );
            assert_eq!(parser::parse_ast(Lexer::new(
                b"set BasicBlock:
                    item_type = \"ir::basic_block::Obj\"
                    id_type = \"ir::basic_block::Id\"
                    item_getter = \"ir::basic_block::get($fun, $id)\"
                    id_getter = \"ir::basic_block::Obj::id($item)\"
                    iterator = \"ir::basic_block::iter($fun)\"
                    var_prefix = \"bb\"
                    new_objs = \"$objs.basic_block\"
                  end
                  define enum foo($lhs in BasicBlock,
                                  $chs in BasicBlock,
                                  $rhs in BasicBlock):
                    symmetric
                    value A:
                    value B:
                  end".to_vec())).unwrap().type_check().err(),
                Some(TypeError::BadSymmetricArg {
                    object_name: Spanned {
                        beg: Position::new_optional(LexerPosition::new(9, 30), None),
                        end: Position::new_optional(LexerPosition::new(9, 33), None),
                        data: String::from("foo"),
                    },
                    object_variables: vec![
                        VarDef {
                            name: Spanned {
                                beg: Position::new_optional(LexerPosition::new(9, 34),
                                    None),
                                end: Position::new_optional(LexerPosition::new(9, 38),
                                    None),
                                data: RcStr::new(String::from("lhs"))
                            },
                            set: SetRef {
                                name: RcStr::new(String::from("BasicBlock")),
                                var: None
                            }
                        },
                        VarDef {
                            name: Spanned {
                                beg: Position::new_optional(LexerPosition::new(10, 34),
                                    None),
                                end: Position::new_optional(LexerPosition::new(10, 38),
                                    None),
                                data: RcStr::new(String::from("chs"))
                            },
                            set: SetRef {
                                name: RcStr::new(String::from("BasicBlock")),
                                var: None
                            }
                        },
                        VarDef {
                            name: Spanned {
                                beg: Position::new_optional(LexerPosition::new(11, 34),
                                    None),
                                end: Position::new_optional(LexerPosition::new(11, 38),
                                    None),
                                data: RcStr::new(String::from("rhs"))
                            },
                            set: SetRef {
                                name: RcStr::new(String::from("BasicBlock")),
                                var: None
                            }
                        },
                    ]
                })
            );
        }

        /// Unvalid type parameter.
        #[test]
        fn same() {
            assert_eq!(parser::parse_ast(Lexer::new(
                b"set BasicBlock:
                    item_type = \"ir::basic_block::Obj\"
                    id_type = \"ir::basic_block::Id\"
                    item_getter = \"ir::basic_block::get($fun, $id)\"
                    id_getter = \"ir::basic_block::Obj::id($item)\"
                    iterator = \"ir::basic_block::iter($fun)\"
                    var_prefix = \"bb\"
                    new_objs = \"$objs.basic_block\"
                  end
                  set BasicBlock2:
                    item_type = \"ir::basic_block::Obj\"
                    id_type = \"ir::basic_block::Id\"
                    item_getter = \"ir::basic_block::get($fun, $id)\"
                    id_getter = \"ir::basic_block::Obj::id($item)\"
                    iterator = \"ir::basic_block::iter($fun)\"
                    var_prefix = \"bb\"
                    new_objs = \"$objs.basic_block\"
                  end
                  define enum foo($lhs in BasicBlock, $rhs in BasicBlock2):
                    symmetric
                    value A:
                    value B:
                  end".to_vec())).unwrap().type_check().err(),
                Some(TypeError::BadSymmetricArg {
                    object_name: Spanned {
                        beg: Position::new_optional(LexerPosition::new(18, 30), None),
                        end: Position::new_optional(LexerPosition::new(18, 33), None),
                        data: String::from("foo"),
                    },
                    object_variables: vec![
                        VarDef {
                            name: Spanned {
                                beg: Position::new_optional(LexerPosition::new(18, 34),
                                    None),
                                end: Position::new_optional(LexerPosition::new(18, 38),
                                    None),
                                data: RcStr::new(String::from("lhs"))
                            },
                            set: SetRef {
                                name: RcStr::new(String::from("BasicBlock")),
                                var: None
                            }
                        },
                        VarDef {
                            name: Spanned {
                                beg: Position::new_optional(LexerPosition::new(18, 54),
                                    None),
                                end: Position::new_optional(LexerPosition::new(18, 58),
                                    None),
                                data: RcStr::new(String::from("rhs"))
                            },
                            set: SetRef {
                                name: RcStr::new(String::from("BasicBlock2")),
                                var: None
                            }
                        }
                    ]
                })
>>>>>>> 7081a2ab
            );
        }
    }
}

/// Illegal definition of Symmetric and Antisymmetric
/// in the same enumeration.
#[test]
fn conflict() {
    assert_eq!(parser::parse_ast(Lexer::new(
        b"set BasicBlock:
            item_type = \"ir::basic_block::Obj\"
            id_type = \"ir::basic_block::Id\"
            item_getter = \"ir::basic_block::get($fun, $id)\"
            id_getter = \"ir::basic_block::Obj::id($item)\"
            iterator = \"ir::basic_block::iter($fun)\"
            var_prefix = \"bb\"
            new_objs = \"$objs.basic_block\"
          end
          define enum foo($lhs in BasicBlock, $rhs in BasicBlock):
            symmetric
            antisymmetric:
              A -> B
            value A:
            value B:
          end".to_vec())).unwrap().type_check().err(),
<<<<<<< HEAD
        Some(TypeError::Conflict(Spanned {
            beg: Position::new_optional(LexerPosition::new(10, 12), None),
            end: Position::new_optional(LexerPosition::new(10, 21), None),
            data: String::from("Symmetric"),
        }, Spanned {
            beg: Position::new_optional(LexerPosition::new(11, 12), None),
            end: Position::new_optional(LexerPosition::new(12, 20), None),
            data: String::from("Antisymmetric"),
        }))
    )
} 
=======
        Some(TypeError::Conflict {
            object_fields: (Spanned {
                beg: Position::new_optional(LexerPosition::new(10, 12), None),
                end: Position::new_optional(LexerPosition::new(10, 21), None),
                data: String::from("Symmetric"),
            }, Spanned {
                beg: Position::new_optional(LexerPosition::new(11, 12), None),
                end: Position::new_optional(LexerPosition::new(12, 20), None),
                data: String::from("Antisymmetric"),
            })
        })
    )
}
>>>>>>> 7081a2ab
<|MERGE_RESOLUTION|>--- conflicted
+++ resolved
@@ -79,27 +79,6 @@
                 }
             })
         );
-        assert_eq!(parser::parse_ast(Lexer::new(
-            b"set BasicBlock:
-                item_type = \"ir::inst::Obj\"
-                id_type = \"ir::inst::Id\"
-                item_getter = \"ir::inst::get($fun, $id)\"
-                id_getter = \"ir::inst::Obj::id($item)\"
-                iterator = \"ir::inst::iter($fun)\"
-                var_prefix = \"inst\"
-                new_objs = \"$objs.inst\"
-              end
-              define enum foo($lhs in BasicBlock, $rhs in BasicBlock):
-                antisymmetric:
-                  A -> B
-                value A:
-              end".to_vec())).unwrap().type_check().err(),
-            Some(TypeError::Undefined(Spanned {
-                beg: Position::new_optional(LexerPosition::new(10, 16), None),
-                end: Position::new_optional(LexerPosition::new(11, 24), None),
-                data: String::from("B"),
-            }))
-        );
     }
 }
 
@@ -126,17 +105,6 @@
                 value A:
                 value B:
               end".to_vec())).unwrap().type_check().err(),
-<<<<<<< HEAD
-            Some(TypeError::Redefinition(Spanned {
-                beg: Position::new_optional(LexerPosition::new(9, 30), None),
-                end: Position::new_optional(LexerPosition::new(9, 34), None),
-                data: Hint::EnumAttribute,
-            }, Spanned {
-                beg: Position::new_optional(LexerPosition::new(9, 50), None),
-                end: Position::new_optional(LexerPosition::new(9, 54), None),
-                data: String::from("lhs"),
-            }))
-=======
             Some(TypeError::Redefinition {
                 object_kind: Spanned {
                     beg: Position::new_optional(LexerPosition::new(9, 30), None),
@@ -149,7 +117,6 @@
                     data: String::from("lhs"),
                 }
             })
->>>>>>> 7081a2ab
         );
     }
 
@@ -279,16 +246,18 @@
                 value A:
                 value B:
               end".to_vec())).unwrap().type_check().err(),
-<<<<<<< HEAD
-            Some(TypeError::Redefinition(Spanned {
-                beg: Position::new_optional(LexerPosition::new(10, 16), None),
-                end: Position::new_optional(LexerPosition::new(11, 24), None),
-                data: Hint::EnumAttribute,
-            }, Spanned {
-                beg: Position::new_optional(LexerPosition::new(12, 16), None),
-                end: Position::new_optional(LexerPosition::new(13, 24), None),
-                data: String::from("Antisymmetric"),
-            }))
+            Some(TypeError::Redefinition {
+                object_kind: Spanned {
+                    beg: Position::new_optional(LexerPosition::new(10, 16), None),
+                    end: Position::new_optional(LexerPosition::new(11, 24), None),
+                    data: Hint::EnumAttribute,
+                },
+                object_name: Spanned {
+                    beg: Position::new_optional(LexerPosition::new(12, 16), None),
+                    end: Position::new_optional(LexerPosition::new(13, 24), None),
+                    data: String::from("Antisymmetric"),
+                }
+            })
         );
     }
 
@@ -314,15 +283,18 @@
                     value A:
                     value B:
                   end".to_vec())).unwrap().type_check().err(),
-                Some(TypeError::Redefinition(Spanned {
-                    beg: Position::new_optional(LexerPosition::new(10, 20), None),
-                    end: Position::new_optional(LexerPosition::new(10, 29), None),
-                    data: Hint::EnumAttribute,
-                }, Spanned {
-                    beg: Position::new_optional(LexerPosition::new(11, 20), None),
-                    end: Position::new_optional(LexerPosition::new(11, 29), None),
-                    data: String::from("Symmetric"),
-                }))
+                Some(TypeError::Redefinition {
+                    object_kind: Spanned {
+                        beg: Position::new_optional(LexerPosition::new(10, 20), None),
+                        end: Position::new_optional(LexerPosition::new(10, 29), None),
+                        data: Hint::EnumAttribute,
+                    },
+                    object_name: Spanned {
+                        beg: Position::new_optional(LexerPosition::new(11, 20), None),
+                        end: Position::new_optional(LexerPosition::new(11, 29), None),
+                        data: String::from("Symmetric"),
+                    }
+                })
             );
         }
     }
@@ -347,11 +319,14 @@
                     value A:
                     value B:
                   end".to_vec())).unwrap().type_check().err(),
-                Some(TypeError::BadSymmetricArg(Spanned {
-                    beg: Position::new_optional(LexerPosition::new(0, 12), None),
-                    end: Position::new_optional(LexerPosition::new(0, 15), None),
-                    data: String::from("foo"),
-                }, vec![]))
+                Some(TypeError::BadSymmetricArg {
+                    object_name: Spanned {
+                        beg: Position::new_optional(LexerPosition::new(0, 12), None),
+                        end: Position::new_optional(LexerPosition::new(0, 15), None),
+                        data: String::from("foo"),
+                    },
+                    object_variables: vec![]
+                })
             );
             assert_eq!(parser::parse_ast(Lexer::new(
                 b"set BasicBlock:
@@ -369,25 +344,28 @@
                     value A:
                     value B:
                   end".to_vec())).unwrap().type_check().err(),
-                Some(TypeError::BadSymmetricArg(Spanned {
-                    beg: Position::new_optional(LexerPosition::new(9, 30), None),
-                    end: Position::new_optional(LexerPosition::new(9, 33), None),
-                    data: String::from("foo"),
-                }, vec![
-                    VarDef {
-                        name: Spanned {
-                            beg: Position::new_optional(LexerPosition::new(9, 34),
-                                None),
-                            end: Position::new_optional(LexerPosition::new(9, 38),
-                                None),
-                            data: RcStr::new(String::from("lhs"))
-                        },
-                        set: SetRef {
-                            name: RcStr::new(String::from("BasicBlock")),
-                            var: None
+                Some(TypeError::BadSymmetricArg {
+                    object_name: Spanned {
+                        beg: Position::new_optional(LexerPosition::new(9, 30), None),
+                        end: Position::new_optional(LexerPosition::new(9, 33), None),
+                        data: String::from("foo"),
+                    },
+                    object_variables: vec![
+                        VarDef {
+                            name: Spanned {
+                                beg: Position::new_optional(LexerPosition::new(9, 34),
+                                    None),
+                                end: Position::new_optional(LexerPosition::new(9, 38),
+                                    None),
+                                data: RcStr::new(String::from("lhs"))
+                            },
+                            set: SetRef {
+                                name: RcStr::new(String::from("BasicBlock")),
+                                var: None
+                            }
                         }
-                    }
-                ]))
+                    ]
+                })
             );
         }
 
@@ -419,11 +397,13 @@
                     value A:
                     value B:
                   end".to_vec())).unwrap().type_check().err(),
-                Some(TypeError::BadSymmetricArg(Spanned {
-                    beg: Position::new_optional(LexerPosition::new(18, 30), None),
-                    end: Position::new_optional(LexerPosition::new(18, 33), None),
-                    data: String::from("foo"),
-                }, vec![
+                Some(TypeError::BadSymmetricArg {
+                    object_name: Spanned {
+                        beg: Position::new_optional(LexerPosition::new(18, 30), None),
+                        end: Position::new_optional(LexerPosition::new(18, 33), None),
+                        data: String::from("foo"),
+                    },
+                    object_variables: vec![
                     VarDef {
                         name: Spanned {
                             beg: Position::new_optional(LexerPosition::new(18, 34),
@@ -450,319 +430,6 @@
                             var: None
                         }
                     }
-                ]))
-            );
-        }
-    }
-
-    /// Unvalid parameter.
-    mod symmetric {
-        pub use super::*;
-
-        /// Unvalid number of parameter.
-        #[test]
-        fn two() {
-            assert_eq!(parser::parse_ast(Lexer::new(
-                b"define enum foo():
-                    symmetric
-                    value A:
-                    value B:
-                  end".to_vec())).unwrap().type_check().err(),
-                Some(TypeError::BadSymmetricArg(Spanned {
-                    beg: Position::new_optional(LexerPosition::new(0, 12), None),
-                    end: Position::new_optional(LexerPosition::new(0, 15), None),
-                    data: String::from("foo"),
-                }, vec![]))
-            );
-            assert_eq!(parser::parse_ast(Lexer::new(
-                b"set BasicBlock:
-                    item_type = \"ir::basic_block::Obj\"
-                    id_type = \"ir::basic_block::Id\"
-                    item_getter = \"ir::basic_block::get($fun, $id)\"
-                    id_getter = \"ir::basic_block::Obj::id($item)\"
-                    iterator = \"ir::basic_block::iter($fun)\"
-                    var_prefix = \"bb\"
-                    new_objs = \"$objs.basic_block\"
-                  end
-                  define enum foo($lhs in BasicBlock):
-=======
-            Some(TypeError::Redefinition {
-                object_kind: Spanned {
-                    beg: Position::new_optional(LexerPosition::new(10, 16), None),
-                    end: Position::new_optional(LexerPosition::new(11, 24), None),
-                    data: Hint::EnumAttribute,
-                },
-                object_name: Spanned {
-                    beg: Position::new_optional(LexerPosition::new(12, 16), None),
-                    end: Position::new_optional(LexerPosition::new(13, 24), None),
-                    data: String::from("Antisymmetric"),
-                }
-            })
-        );
-    }
-
-    mod symmetric {
-        pub use super::*;
-
-        /// Redefinition of the field Symmetric.
-        #[test]
-        fn field() {
-            assert_eq!(parser::parse_ast(Lexer::new(
-                b"set BasicBlock:
-                    item_type = \"ir::inst::Obj\"
-                    id_type = \"ir::inst::Id\"
-                    item_getter = \"ir::inst::get($fun, $id)\"
-                    id_getter = \"ir::inst::Obj::id($item)\"
-                    iterator = \"ir::inst::iter($fun)\"
-                    var_prefix = \"inst\"
-                    new_objs = \"$objs.inst\"
-                  end
-                  define enum foo($lhs in BasicBlock, $rhs in BasicBlock):
-                    symmetric
->>>>>>> 7081a2ab
-                    symmetric
-                    value A:
-                    value B:
-                  end".to_vec())).unwrap().type_check().err(),
-<<<<<<< HEAD
-                Some(TypeError::BadSymmetricArg(Spanned {
-                    beg: Position::new_optional(LexerPosition::new(9, 30), None),
-                    end: Position::new_optional(LexerPosition::new(9, 33), None),
-                    data: String::from("foo"),
-                }, vec![
-                    VarDef {
-                        name: Spanned {
-                            beg: Position::new_optional(LexerPosition::new(9, 34),
-                                None),
-                            end: Position::new_optional(LexerPosition::new(9, 38),
-                                None),
-                            data: RcStr::new(String::from("lhs"))
-                        },
-                        set: SetRef {
-                            name: RcStr::new(String::from("BasicBlock")),
-                            var: None
-                        }
-                    }
-                ]))
-=======
-                Some(TypeError::Redefinition {
-                    object_kind: Spanned {
-                        beg: Position::new_optional(LexerPosition::new(10, 20), None),
-                        end: Position::new_optional(LexerPosition::new(10, 29), None),
-                        data: Hint::EnumAttribute,
-                    },
-                    object_name: Spanned {
-                        beg: Position::new_optional(LexerPosition::new(11, 20), None),
-                        end: Position::new_optional(LexerPosition::new(11, 29), None),
-                        data: String::from("Symmetric"),
-                    }
-                })
-            );
-        }
-    }
-}
-
-/// Parameter
-#[cfg(test)]
-mod parameter {
-    pub use super::*;
-
-    /// Unvalid parameter.
-    mod antisymmetric {
-        pub use super::*;
-
-        /// Unvalid number of parameter.
-        #[test]
-        fn two() {
-            assert_eq!(parser::parse_ast(Lexer::new(
-                b"define enum foo():
-                    antisymmetric:
-                      A -> B
-                    value A:
-                    value B:
-                  end".to_vec())).unwrap().type_check().err(),
-                Some(TypeError::BadSymmetricArg {
-                    object_name: Spanned {
-                        beg: Position::new_optional(LexerPosition::new(0, 12), None),
-                        end: Position::new_optional(LexerPosition::new(0, 15), None),
-                        data: String::from("foo"),
-                    },
-                    object_variables: vec![]
-                })
->>>>>>> 7081a2ab
-            );
-            assert_eq!(parser::parse_ast(Lexer::new(
-                b"set BasicBlock:
-                    item_type = \"ir::basic_block::Obj\"
-                    id_type = \"ir::basic_block::Id\"
-                    item_getter = \"ir::basic_block::get($fun, $id)\"
-                    id_getter = \"ir::basic_block::Obj::id($item)\"
-                    iterator = \"ir::basic_block::iter($fun)\"
-                    var_prefix = \"bb\"
-                    new_objs = \"$objs.basic_block\"
-                  end
-<<<<<<< HEAD
-                  define enum foo($lhs in BasicBlock,
-                                  $chs in BasicBlock,
-                                  $rhs in BasicBlock):
-                    symmetric
-                    value A:
-                    value B:
-                  end".to_vec())).unwrap().type_check().err(),
-                Some(TypeError::BadSymmetricArg(Spanned {
-                    beg: Position::new_optional(LexerPosition::new(9, 30), None),
-                    end: Position::new_optional(LexerPosition::new(9, 33), None),
-                    data: String::from("foo"),
-                }, vec![
-                    VarDef {
-                        name: Spanned {
-                            beg: Position::new_optional(LexerPosition::new(9, 34),
-                                None),
-                            end: Position::new_optional(LexerPosition::new(9, 38),
-                                None),
-                            data: RcStr::new(String::from("lhs"))
-                        },
-                        set: SetRef {
-                            name: RcStr::new(String::from("BasicBlock")),
-                            var: None
-                        }
-                    },
-                    VarDef {
-                        name: Spanned {
-                            beg: Position::new_optional(LexerPosition::new(10, 34),
-                                None),
-                            end: Position::new_optional(LexerPosition::new(10, 38),
-                                None),
-                            data: RcStr::new(String::from("chs"))
-                        },
-                        set: SetRef {
-                            name: RcStr::new(String::from("BasicBlock")),
-                            var: None
-                        }
-                    },
-                    VarDef {
-                        name: Spanned {
-                            beg: Position::new_optional(LexerPosition::new(11, 34),
-                                None),
-                            end: Position::new_optional(LexerPosition::new(11, 38),
-                                None),
-                            data: RcStr::new(String::from("rhs"))
-                        },
-                        set: SetRef {
-                            name: RcStr::new(String::from("BasicBlock")),
-                            var: None
-                        }
-                    },
-                ]))
-=======
-                  define enum foo($lhs in BasicBlock):
-                    antisymmetric:
-                      A -> B
-                    value A:
-                    value B:
-                  end".to_vec())).unwrap().type_check().err(),
-                Some(TypeError::BadSymmetricArg {
-                    object_name: Spanned {
-                        beg: Position::new_optional(LexerPosition::new(9, 30), None),
-                        end: Position::new_optional(LexerPosition::new(9, 33), None),
-                        data: String::from("foo"),
-                    },
-                    object_variables: vec![
-                        VarDef {
-                            name: Spanned {
-                                beg: Position::new_optional(LexerPosition::new(9, 34),
-                                    None),
-                                end: Position::new_optional(LexerPosition::new(9, 38),
-                                    None),
-                                data: RcStr::new(String::from("lhs"))
-                            },
-                            set: SetRef {
-                                name: RcStr::new(String::from("BasicBlock")),
-                                var: None
-                            }
-                        }
-                    ]
-                })
->>>>>>> 7081a2ab
-            );
-        }
-
-        /// Unvalid type parameter.
-        #[test]
-        fn same() {
-            assert_eq!(parser::parse_ast(Lexer::new(
-                b"set BasicBlock:
-                    item_type = \"ir::basic_block::Obj\"
-                    id_type = \"ir::basic_block::Id\"
-                    item_getter = \"ir::basic_block::get($fun, $id)\"
-                    id_getter = \"ir::basic_block::Obj::id($item)\"
-                    iterator = \"ir::basic_block::iter($fun)\"
-                    var_prefix = \"bb\"
-                    new_objs = \"$objs.basic_block\"
-                  end
-                  set BasicBlock2:
-                    item_type = \"ir::basic_block::Obj\"
-                    id_type = \"ir::basic_block::Id\"
-                    item_getter = \"ir::basic_block::get($fun, $id)\"
-                    id_getter = \"ir::basic_block::Obj::id($item)\"
-                    iterator = \"ir::basic_block::iter($fun)\"
-                    var_prefix = \"bb\"
-                    new_objs = \"$objs.basic_block\"
-                  end
-                  define enum foo($lhs in BasicBlock, $rhs in BasicBlock2):
-<<<<<<< HEAD
-                    symmetric
-                    value A:
-                    value B:
-                  end".to_vec())).unwrap().type_check().err(),
-                Some(TypeError::BadSymmetricArg(Spanned {
-                    beg: Position::new_optional(LexerPosition::new(18, 30), None),
-                    end: Position::new_optional(LexerPosition::new(18, 33), None),
-                    data: String::from("foo"),
-                }, vec![
-=======
-                    antisymmetric:
-                      A -> B
-                    value A:
-                    value B:
-                  end".to_vec())).unwrap().type_check().err(),
-                Some(TypeError::BadSymmetricArg {
-                    object_name: Spanned {
-                        beg: Position::new_optional(LexerPosition::new(18, 30), None),
-                        end: Position::new_optional(LexerPosition::new(18, 33), None),
-                        data: String::from("foo"),
-                    },
-                    object_variables: vec![
->>>>>>> 7081a2ab
-                    VarDef {
-                        name: Spanned {
-                            beg: Position::new_optional(LexerPosition::new(18, 34),
-                                None),
-                            end: Position::new_optional(LexerPosition::new(18, 38),
-                                None),
-                            data: RcStr::new(String::from("lhs"))
-                        },
-                        set: SetRef {
-                            name: RcStr::new(String::from("BasicBlock")),
-                            var: None
-                        }
-                    },
-                    VarDef {
-                        name: Spanned {
-                            beg: Position::new_optional(LexerPosition::new(18, 54),
-                                None),
-                            end: Position::new_optional(LexerPosition::new(18, 58),
-                                None),
-                            data: RcStr::new(String::from("rhs"))
-                        },
-                        set: SetRef {
-                            name: RcStr::new(String::from("BasicBlock2")),
-                            var: None
-                        }
-                    }
-<<<<<<< HEAD
-                ]))
-=======
                 ]})
             );
         }
@@ -958,7 +625,6 @@
                         }
                     ]
                 })
->>>>>>> 7081a2ab
             );
         }
     }
@@ -985,19 +651,6 @@
             value A:
             value B:
           end".to_vec())).unwrap().type_check().err(),
-<<<<<<< HEAD
-        Some(TypeError::Conflict(Spanned {
-            beg: Position::new_optional(LexerPosition::new(10, 12), None),
-            end: Position::new_optional(LexerPosition::new(10, 21), None),
-            data: String::from("Symmetric"),
-        }, Spanned {
-            beg: Position::new_optional(LexerPosition::new(11, 12), None),
-            end: Position::new_optional(LexerPosition::new(12, 20), None),
-            data: String::from("Antisymmetric"),
-        }))
-    )
-} 
-=======
         Some(TypeError::Conflict {
             object_fields: (Spanned {
                 beg: Position::new_optional(LexerPosition::new(10, 12), None),
@@ -1010,5 +663,4 @@
             })
         })
     )
-}
->>>>>>> 7081a2ab
+}