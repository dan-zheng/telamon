[package]
name = "telamon"
authors = ["Ulysse Beaugnon <ulysse.beaugnon@ens.fr>"]
license = "Apache-2.0"
version = "0.2.0"
edition = "2018"

readme = "README.md"
repository = "https://github.com/ulysseB/telamon/"

[[bench]]
name = "descent"
harness = false

[[bench]]
name = "memory"
harness = false

[[example]]
name = "matmul"
required-features = ["cuda"]

[[example]]
name = "print_event_log"

[build-dependencies]
cc = "1.0.12"
failure = "0.1.1"
glob = "0.2"

[build-dependencies.telamon-gen]
path = "telamon-gen"

[dependencies]
byteorder = "1"
config = "0.8.0"
crossbeam = "0.7"
env_logger = "0.5.9"
failure = "0.1.1"
futures = "0.1.3"
fxhash = "0.2"
indexmap = "1.0"
interval-heap = "0.0.5"
itertools = "0.8"
lazy_static = "1.0.0"
libc = "0.2.40"
linked-list = "0.0.3"
log = "0.4.1"
matches = "0.1.6"
ndarray = "0.11.2"
num = { version = "0.2.0", features = ["serde"] }
num_cpus = "1.8.0"
parking_lot = "0.5.5"
rand = "0.5.5"
rpds = { version = "0.5.0", features = ["serde"] }
serde = { version = "1.0", features = ["derive", "rc"] }
serde_json = "1.0.22"
serde_yaml = "0.8"
structopt = "0.2"
bincode = "1.0"
toml = "0.4"
flate2 = "1.0.2"
dot = "0.1"
csv = "1"
utils = {package = "telamon-utils", path = "telamon-utils"}
telajax = {path = "telajax", optional = true}
sym = {path = "deps/sym"}


[dev-dependencies]
criterion = "0.2.4"
jemalloc-ctl = "0.1"
telamon-cuda = { path = "backend/cuda", default-features = false }

[features]
default = []
format_exh = []
lex = []
cuda = ["telamon-cuda/real_gpu"]
mppa = ["telajax"]

[workspace]
members = [
    "backend/cuda",
    "backend/x86",
    "backend/mppa",
    "kernels",
    "telamon-gen",
    "telajax",
    "telamon-utils",
    "telamon-gen/cc_tests",
    "telamon-capi",
<<<<<<< HEAD
    "telamon-debugger",
]

[profile.release]
lto = false
=======
    "deps/sym"
]
>>>>>>> 84e7cc4a
<|MERGE_RESOLUTION|>--- conflicted
+++ resolved
@@ -90,13 +90,9 @@
     "telamon-utils",
     "telamon-gen/cc_tests",
     "telamon-capi",
-<<<<<<< HEAD
     "telamon-debugger",
+    "deps/sym"
 ]
 
 [profile.release]
-lto = false
-=======
-    "deps/sym"
-]
->>>>>>> 84e7cc4a
+lto = false