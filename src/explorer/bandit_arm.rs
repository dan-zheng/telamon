///! Exploration of the search space.
use crate::device::Context;
use crate::explorer::candidate::Candidate;
use crate::explorer::config::{self, BanditConfig, NewNodeOrder};
use crate::explorer::logger::LogMessage;
use crate::explorer::store::Store;
use crate::explorer::{choice, local_selection};
use log::{debug, info, trace, warn};
use rpds::List;
use serde::{Deserialize, Serialize};
use std;
use std::f64;
use std::sync::atomic::{AtomicBool, AtomicUsize, Ordering};
use std::sync::{Arc, RwLock, Weak};
use utils::*;

/// An environment in which candidates can be refined.
pub struct Env<'a> {
    config: &'a BanditConfig,
    context: &'a dyn Context,
    cut: f64,
}

impl<'a> Env<'a> {
    /// List the available actions for a given candidate.
    ///
    /// If `list_actions` return `None`, the candidate is a fully-specified implementation.
    pub fn list_actions(
        &self,
        candidate: &Candidate<'_>,
    ) -> Option<Vec<choice::ActionEx>> {
        choice::list(&self.config.choice_ordering, &candidate.space).next()
    }

    /// Apply a choice to a candidate.
    ///
    /// This returns a list of candidates, one for each potential decision.  Note that the
    /// resulting vector of candidates may be shorter than the number of decisions in the choice in
    /// two cases: some actions can be discarded through propagation or by applying a
    /// branch-and-bound algorithm.
    pub fn apply_choice<'c>(
        &self,
        candidate: &Candidate<'c>,
        actions: Vec<choice::ActionEx>,
    ) -> Vec<Candidate<'c>> {
        candidate
            .apply_choice(self.context, actions)
            .into_iter()
            .filter(|candidate| candidate.bound.value() < self.cut)
            .collect::<Vec<_>>()
    }
}

/// Policy to use when descending in the tree.
pub trait TreePolicy: Sized {
    /// Statistics stored on the edges.
    type EdgeStats: Default;

    /// Pick a child in the given environment.  Returns an index for the child, or `None` if the
    /// node has no children.
    fn pick_child(
        &self,
        env: &Env<'_>,
        node: &Node<'_, Self::EdgeStats>,
    ) -> Option<usize>;

    /// Record an evaluation across an edge.  This indicates that an evaluation of `eval` was found
    /// in a path which contains edge `node.children[idx]`.
    fn backpropagate(&self, node: &Node<'_, Self::EdgeStats>, idx: usize, eval: f64);
}

/// Global tree statistics
struct TreeStats {
    /// The number of deadends encountered during the descent.
    num_deadends: AtomicUsize,
}

impl Default for TreeStats {
    fn default() -> Self {
        TreeStats {
            num_deadends: AtomicUsize::new(0),
        }
    }
}

#[derive(Serialize, Deserialize)]
pub enum DeadEndSource {
    /// Dead-end encountered in the tree
    Tree {
        /// List of actions defining the dead-end candidate
        actions: List<choice::ActionEx>,
    },
    /// Dead-end encountered in the rollout phase
    Rollout {
        /// List of actions defining the dead-end candidate
        actions: List<choice::ActionEx>,
        /// Depth in the tree.  The remaining actions were selected during rollout.
        depth: usize,
        /// Performance model bound
        bound: f64,
        /// Current cut value
        cut: f64,
    },
}

/// The possible tree events.
/// WARNING:  Changing the enums *will break* any pre-existing eventlog files.  Adding new cases
/// *at the end only* is safe.
#[derive(Serialize, Deserialize)]
pub enum TreeEvent {
    Evaluation {
        actions: List<choice::ActionEx>,
        score: f64,
    },

    /// A fully-specified implementation was found and evaluated
    EvaluationV2 {
        /// List of actions defining the implementation
        actions: List<choice::ActionEx>,
        /// Depth in the tree.  The remaining actions were selected during rollout.
        depth: usize,
        /// Execution time
        score: f64,
        /// Performance model lower bound
        bound: f64,
        /// Cut value when the implementation was found.  This is the best implementation at the
        /// time the descent started from the root, as threads only synchronize the cut at the
        /// root.
        cut: f64,
        /// Time at which the implementation was found
        search_end_time: f64,
        /// Time at which the evaluation finished
        evaluation_end_time: f64,
        /// ID of the thread that found this implementation
        thread: String,
    },

    /// A dead-end was reached
    DeadEnd {
        /// Source of this deadend
        source: DeadEndSource,
        /// Time at which the deadend was found after the start of the program
        time: f64,
        /// ID of the thread that found the deadend
        thread: String,
    },
}

/// A search tree to perform a multi-armed bandit search.
pub struct Tree<'a, 'b, P: TreePolicy> {
    root: RwLock<Option<Arc<Node<'a, P::EdgeStats>>>>,
    bound: RwLock<f64>,
    stop: AtomicBool,
    cut: RwLock<f64>,
    config: &'b BanditConfig,
    policy: P,
    stats: TreeStats,
    log: std::sync::mpsc::SyncSender<LogMessage<TreeEvent>>,
<<<<<<< HEAD
    start_time: std::time::Instant,
=======
    /// Time at which the `Tree` structure was created.  This is a reasonably good approximation of
    /// the time at which the search was started.
    start_time: std::time::Instant,
    /// Optional timeout after which the search will stop.
    timeout: Option<std::time::Duration>,
>>>>>>> aeb35da3
}

impl<'a, 'b, P: TreePolicy> Tree<'a, 'b, P> {
    /// Creates a new search tree containing the given candidates.
    pub fn new(
        candidates: Vec<Candidate<'a>>,
        config: &'b BanditConfig,
        policy: P,
        log_sender: std::sync::mpsc::SyncSender<LogMessage<TreeEvent>>,
        timeout: Option<u64>,
    ) -> Self {
        let root = Node::try_from_candidates(
            candidates
                .into_iter()
                .map(|candidate| (None, candidate))
                .collect(),
        );
        let bound = root.as_ref().and_then(|root| root.bound());

        Tree {
            root: RwLock::new(root),
            stop: AtomicBool::new(false),
            cut: RwLock::new(config.initial_cut.unwrap_or(std::f64::INFINITY)),
            bound: RwLock::new(bound.unwrap_or(std::f64::INFINITY)),
            config,
            policy,
            stats: TreeStats::default(),
            log: log_sender,
            start_time: std::time::Instant::now(),
<<<<<<< HEAD
=======
            timeout: timeout.map(|timeout| std::time::Duration::from_secs(timeout * 60)),
>>>>>>> aeb35da3
        }
    }

    fn thread(&self) -> String {
        format!("{:?}", std::thread::current().id())
    }

    fn timestamp(&self) -> f64 {
        let time = self.start_time.elapsed();
        time.as_secs() as f64 + time.subsec_nanos() as f64 * 1e-9
    }

    /// Removes the dead ends along the given path. Assumes the path points to a dead-end.
    /// Updates bounds along the way.
    fn clean_deadends(&self, path: &Path<'a, P::EdgeStats>, cut: f64) {
        // A `None` bound indicates the path points to a dead-end.
        let mut bound = None;
        for &(ref node, pos) in path.0.iter().rev() {
            if let Some(node) = node.upgrade() {
                if let Some(bound) = bound {
                    node.children[pos].update_bound(bound);
                    // If the bound was set, then we finished removing deadends.
                    return;
                } else {
                    node.children[pos].kill();

                    bound = node.bound();
                    // Node with a bound above the cut are considered as dead-ends.
                    if bound.map(|b| b >= cut).unwrap_or(false) {
                        bound = None;
                    }
                }
            } else {
                return;
            }
        }

        // If we did not returned before, we have reached the root of the tree.
        if let Some(bound) = bound {
            trace!("upgrading root bound to {}", bound);
            *unwrap!(self.bound.write()) = bound;
        } else {
            trace!("killing root");
            *unwrap!(self.root.write()) = None;
        }
    }
}

impl<'a, 'b, P: TreePolicy> Store<'a> for Tree<'a, 'b, P>
where
    P: Send + Sync,
    P::EdgeStats: Send + Sync,
{
    type PayLoad = ImplInfo<'a, P::EdgeStats>;

    type Event = TreeEvent;

    fn update_cut(&self, new_cut: f64) {
        *unwrap!(self.cut.write()) = new_cut;

        let mut stack = match &*unwrap!(self.root.read()) {
            Some(node) => vec![Arc::clone(node)],
            None => Vec::new(),
        };

        while let Some(node) = stack.pop() {
            for edge in &node.children {
                stack.extend(edge.trim(new_cut))
            }
        }

        info!("cut: trimming finished");
    }

    fn commit_evaluation(
        &self,
        actions: &List<choice::ActionEx>,
        mut info: Self::PayLoad,
        eval: f64,
    ) {
        unwrap!(self.log.send(LogMessage::Event(TreeEvent::EvaluationV2 {
            actions: actions.clone(),
            depth: info.path.0.len(),
            score: eval,
            bound: info.bound,
            cut: info.cut,
            search_end_time: info.time,
            evaluation_end_time: self.timestamp(),
            thread: info.thread,
        })));

        while let Some((node, idx)) = info.path.0.pop() {
            if let Some(node) = node.upgrade() {
                self.policy.backpropagate(&node, idx, eval);
            }
        }
    }

    fn explore(&self, context: &Context) -> Option<(Candidate<'a>, Self::PayLoad)> {
        // Retry loop (in case of deadends)
        loop {
            if self.stop.load(Ordering::Relaxed) {
                info!("stopping: requested");
                return None;
            }

            // TODO: We now have two places where we are checking the timeout: here in the tree
            // search, and in the generic monitor infrastructure.  Historically, we were only
            // checking in the generic monitor infrastructure to stop evaluating implementations
            // once the timeout is reached; however, the tree search can spend a long time finding
            // only deadends but no implementations.  In that case the search would go on forever
            // as we would stay in the tree search and never get back to the monitoring
            // infrastructure.
            //
            // Anyways, performing that check twice is easier than reworking the generic
            // infrastructure (which... actually my understanding is that it should still work, but
            // the control flow is complex enough now that I don't know anymore) to understand the
            // concept of a cooperative yield from the underlying algorithm.  The check in the
            // generic code is still useful for other algorithms which may not incorporate its own
            // timeout logic.
            if let Some(timeout) = self.timeout {
                if self.start_time.elapsed() > timeout {
                    info!("stopping: timeout");
                    return None;
                }
            }

            let cut: f64 = { *unwrap!(self.cut.read()) };
            let env = Env {
                config: &self.config,
                context,
                cut,
            };

            // Bail out early if the root is a deadend
            let mut state = SubTree::InternalNode(match &*unwrap!(self.root.read()) {
                Some(node) => Arc::clone(node),
                None => {
                    debug!("stopping: deadend at root");
                    return None;
                }
            });

            // Rollout configuration
            let rollout = local_selection::Rollout {
                choice_order: &env.config.choice_ordering,
                node_order: &env.config.new_nodes_order,
                context: env.context,
                cut: env.cut,
            };

            // Descent loop
            let mut path = Path::default();
            loop {
                match state {
                    SubTree::Empty => {
                        info!("Deadend found in the tree.");
                        if let Some(actions) = path
                            .0
                            .iter()
                            .skip(1)
                            .map(|&(ref node, idx)| {
                                node.upgrade().map(|node| {
                                    node.children[idx].action.clone().unwrap()
                                })
                            })
                            .collect::<Option<List<_>>>()
                        {
                            unwrap!(self.log.send(LogMessage::Event(
                                TreeEvent::DeadEnd {
                                    source: DeadEndSource::Tree { actions },
                                    time: self.timestamp(),
                                    thread: self.thread(),
                                }
                            )));

                            self.clean_deadends(&path, env.cut);
                            self.stats.num_deadends.fetch_add(1, Ordering::Relaxed);
                            break;
                        } else {
                            warn!("Deadend was cut by another thread.");
                        }
                    }
                    SubTree::Leaf(leaf) => {
                        let mut rollout_path = Vec::new();
                        if let Some(implementation) =
                            rollout.descend_with_path(*leaf, &mut rollout_path)
                        {
                            info!("Implementation found.");

                            let info = ImplInfo {
                                path,
                                bound: implementation.bound.value(),
                                cut: env.cut,
                                time: self.timestamp(),
                                thread: self.thread(),
                            };

                            return Some((implementation, info));
                        } else {
                            info!("Deadend found during rollout.");

                            if let Some(dead) = rollout_path.last() {
                                unwrap!(self.log.send(LogMessage::Event(
                                    TreeEvent::DeadEnd {
                                        source: DeadEndSource::Rollout {
                                            actions: dead.actions.clone(),
                                            depth: path.0.len(),
                                            bound: dead.bound.value(),
                                            cut: env.cut,
                                        },
                                        time: self.timestamp(),
                                        thread: self.thread(),
                                    }
                                )));
                            } else {
                                warn!("Empty rollout.");
                            }

                            // Deadend reached while exploring; restart from the root
                            // TODO(bclement): We should backpropagate explicitely here.
                            self.stats.num_deadends.fetch_add(1, Ordering::Relaxed);

                            break;
                        }
                    }
                    SubTree::InternalNode(node) => {
                        node.trim(env.cut);

                        if let Some(idx) = self.policy.pick_child(&env, &node) {
                            path.0.push((Arc::downgrade(&node), idx));
                            state = node.children[idx].descend(&env);
                        } else {
                            trace!("no child available: deadend");
                            state = SubTree::Empty;
                        }
                    }
                }
            }
        }
    }

    fn stop_exploration(&self) {
        self.stop.store(true, Ordering::Relaxed);
    }

    fn print_stats(&self) {
        warn!("=== Bandit statistics ===");
        warn!(
            "Deadends encountered: {}",
            self.stats.num_deadends.load(Ordering::Relaxed)
        );
    }
}

/// Informations on a fully-specified implementation
#[derive(Clone)]
pub struct ImplInfo<'a, E> {
    /// Path to the implementation (in the tree)
    path: Path<'a, E>,
    /// Bound from the performance model
    bound: f64,
    /// Cut at the time the implementation was found
    cut: f64,
    /// Time at which the implementation was found
    time: f64,
    /// ID of the thread which found the implementation
    thread: String,
}

/// Path to follow to reach a leaf in the tree.
#[derive(Clone, Default)]
pub struct Path<'a, E>(Vec<(Weak<Node<'a, E>>, usize)>);

/// The search tree that will be traversed
enum SubTree<'a, E> {
    /// The subtree has been expanded and has children.
    InternalNode(Arc<Node<'a, E>>),
    /// The subtree has not been expanded yet.  This is a leaf in the MCTS tree.
    Leaf(Box<Candidate<'a>>),
    /// The subtree is empty.
    Empty,
}

/// An edge in the tree
struct Edge<'a, E> {
    /// The destination of the edge.  This may not be expanded yet.
    dst: RwLock<SubTree<'a, E>>,

    /// Edge statistics
    stats: E,

    /// The current bound for the pointed-to node.
    bound: RwLock<f64>,

    /// The action associated with this edge
    action: Option<choice::ActionEx>,
}

impl<'a, E: Default> Edge<'a, E> {
    /// Kill the edge, replacing it with a dead end.  The bound is erased.
    fn kill(&self) {
        *unwrap!(self.dst.write()) = SubTree::Empty;
        self.update_bound(std::f64::INFINITY);
    }

    // TODO(bclement):  Does this actually help at all?
    /// Update the bound.  This is typically called after a cut made more information available in
    /// the subtree.
    fn update_bound(&self, bound: f64) {
        *unwrap!(self.bound.write()) = bound;
    }

    /// Return the bound on execution time for the node this edge points to.
    fn bound(&self) -> f64 {
        *unwrap!(self.bound.read())
    }

    /// Trims the branch if it has an evaluation time guaranteed to be worse than
    /// `cut`. Returns the childrens to trim if any,
    fn trim(&self, cut: f64) -> Option<Arc<Node<'a, E>>> {
        if self.bound() >= cut {
            self.kill();
            None
        } else {
            let subtree = unwrap!(self.dst.read());
            if let SubTree::InternalNode(node) = &*subtree {
                Some(Arc::clone(node))
            } else {
                None
            }
        }
    }

    /// Descend one level in the tree, expanding it if necessary.
    fn descend(&self, env: &Env<'_>) -> SubTree<'a, E> {
        loop {
            // Most of the time we only need read access
            {
                match &*unwrap!(self.dst.read()) {
                    SubTree::Empty => return SubTree::Empty,
                    SubTree::InternalNode(node) => {
                        return SubTree::InternalNode(Arc::clone(node));
                    }
                    SubTree::Leaf(_) => {
                        // Need write access to expand, see below
                    }
                }
            }

            // Some times we do need write acces to expand a leaf candidate... but another thread
            // could beat us to the punch and expand it before us, in which case we won't see a
            // leaf below and loop again (where the first read access should not fail).
            {
                let dst = &mut *unwrap!(self.dst.write());
                if let SubTree::Leaf(_) = &*dst {
                    // We got write access to the leaf; expand it.
                    if let SubTree::Leaf(candidate) =
                        std::mem::replace(dst, SubTree::Empty)
                    {
                        let choice = env.list_actions(&candidate);
                        if let Some(choice) = choice {
                            if let Some(node) = Node::try_from_candidates(
                                env.apply_choice(&candidate, choice)
                                    .into_iter()
                                    .map(|candidate| {
                                        (
                                            candidate.actions.first().map(Clone::clone),
                                            candidate,
                                        )
                                    })
                                    .collect(),
                            ) {
                                // Newly expanded node, with no stats yet.
                                *dst = SubTree::InternalNode(node);
                                return SubTree::Leaf(candidate);
                            } else {
                                // Actual dead-end; leave the SubTree::Empty there.
                                return SubTree::Empty;
                            }
                        } else {
                            // Fully specified implementation; we leave the SubTree::Empty here because if
                            // we come back, this becomes a dead-end.  It may not be the smartest thing to
                            // do because it could throw off the search, but that is probably pretty rate
                            // anyways.
                            debug!("implementation reached at depth {}", candidate.depth);
                            return SubTree::Leaf(candidate);
                        }
                    } else {
                        // We checked we were in the Leaf case before the mem::replace
                        unreachable!()
                    }
                } else {
                    // The leaf was expanded by another thread; try again on the expanded node.
                    continue;
                }
            }
        }
    }
}

/// Holds the children of a `SubTree::InternalNode`.
pub struct Node<'a, E> {
    children: Vec<Edge<'a, E>>,
}

impl<'a, E: Default> Node<'a, E> {
    /// Creates a new children containing the given candidates, if any.
    fn try_from_candidates(
        candidates: Vec<(Option<choice::ActionEx>, Candidate<'a>)>,
    ) -> Option<Arc<Self>> {
        if candidates.is_empty() {
            None
        } else {
            Some(Arc::new(Node {
                children: candidates
                    .into_iter()
                    .map(|(action, candidate)| Edge {
                        bound: RwLock::new(candidate.bound.value()),
                        dst: RwLock::new(SubTree::Leaf(Box::new(candidate))),
                        stats: Default::default(),
                        action,
                    })
                    .collect::<Vec<_>>(),
            }))
        }
    }

    /// Returns the lowest bound of the children, if any.
    fn bound(&self) -> Option<f64> {
        self.children
            .iter()
            .map(|edge| edge.bound())
            .min_by(|&lhs, &rhs| cmp_f64(lhs, rhs))
    }

    /// Trim children (that is, replace with an empty `SubTree`) children whose bounds are
    /// higher than the cut. Also clean-up evaluations.
    fn trim(&self, cut: f64) {
        for edge in &self.children {
            edge.trim(cut);
        }
    }
}

impl TreePolicy for NewNodeOrder {
    type EdgeStats = ();

    fn pick_child(&self, env: &Env<'_>, node: &Node<'_, ()>) -> Option<usize> {
        self.pick_index(
            node.children.iter().map(|edge| edge.bound()).enumerate(),
            env.cut,
        )
    }

    fn backpropagate(&self, _node: &Node<()>, _idx: usize, _eval: f64) {}
}

/// TODO(bclement):  The UCT formula is wrong, because 1) we are optimising as a reward while we
/// actually have a cost and 2) the scale is wrong (evaluations are in the e6+ range but we do as
/// if they were in 0-1).
pub struct UCTPolicy {
    exploration_constant: f64,
    normalization: Option<config::Normalization>,
    value_reduction: config::ValueReduction,
    reward: config::Reward,
    formula: config::Formula,
}

impl From<config::UCTConfig> for UCTPolicy {
    fn from(config: config::UCTConfig) -> Self {
        let config::UCTConfig {
            exploration_constant,
            normalization,
            value_reduction,
            reward,
            formula,
        } = config;
        UCTPolicy {
            exploration_constant,
            normalization,
            value_reduction,
            reward,
            formula,
        }
    }
}

impl UCTPolicy {
    fn exploration_factor(&self, env: &Env<'_>) -> f64 {
        use self::config::Normalization;

        match self.normalization {
            Some(Normalization::GlobalBest) => {
                self.exploration_constant * self.reward(env.cut).abs()
            }
            None => self.exploration_constant,
        }
    }

    fn exploration_term(
        &self,
        env: &Env<'_>,
        visits: f64,
        total_visits: f64,
        num_children: usize,
    ) -> f64 {
        use self::config::Formula;

        self.exploration_factor(env)
            * match self.formula {
                Formula::Uct => (total_visits.ln() / visits).sqrt(),
                Formula::AlphaPuct => {
                    // TODO(bclement): Support non-uniform priors here.
                    (num_children as f64).recip() * total_visits.sqrt() / (1. + visits)
                }
            }
    }

    fn value(&self, stats: &UCTStats) -> (f64, usize) {
        use self::config::ValueReduction;

        let num_visits = stats.num_visits();

        let value = match self.value_reduction {
            ValueReduction::Best => stats.best_evaluation(),
            ValueReduction::Mean => stats.sum_evaluations() / num_visits as f64,
        };

        (value, num_visits)
    }

    fn reward(&self, evaln: f64) -> f64 {
        use self::config::Reward;

        match self.reward {
            Reward::NegTime => -evaln,
            Reward::Speed => evaln.recip(),
            Reward::LogSpeed => -evaln.ln(),
        }
    }
}

impl TreePolicy for UCTPolicy {
    type EdgeStats = UCTStats;

    fn pick_child(&self, env: &Env<'_>, node: &Node<'_, UCTStats>) -> Option<usize> {
        let stats = node
            .children
            .iter()
            .enumerate()
            .map(|(idx, edge)| (idx, edge.bound(), self.value(&edge.stats)))
            .filter(|(_, bound, (_value, _visits))| *bound < env.cut)
            .collect::<Vec<_>>();

        // Pick an edge which was not explored yet, if there is some...
        NewNodeOrder::WeightedRandom
            .pick_index(
                stats
                    .iter()
                    .filter(|(_, _bound, (_value, visits))| {
                        // Use the default policy if one of the following is true:
                        //  1. The node was never visited
                        //  2. The cut is infinite (we never got back any evaluation results yet)
                        env.cut.is_infinite() || *visits == 0
                    })
                    .map(|(idx, bound, (_value, _visits))| (*idx, *bound)),
                env.cut,
            )
            .or_else(|| {
                // Otherwise apply the UCT formula
                let total_visits = stats
                    .iter()
                    .map(|(_idx, _bound, (_value, visits))| visits)
                    .sum::<usize>() as f64;

                let num_children = stats.len();

                stats
                    .into_iter()
                    .map(|(idx, _bound, (value, visits))| {
                        (
                            idx,
                            value
                                + self.exploration_term(
                                    env,
                                    visits as f64,
                                    total_visits,
                                    num_children,
                                ),
                        )
                    })
                    .max_by(|lhs, rhs| cmp_f64(lhs.1, rhs.1))
                    .map(|(idx, _)| idx)
            })
            .map(|idx| {
                node.children[idx].stats.down();
                idx
            })
    }

    fn backpropagate(&self, node: &Node<UCTStats>, idx: usize, eval: f64) {
        node.children[idx].stats.up(self.reward(eval))
    }
}

pub struct UCTStats {
    best_evaluation: RwLock<f64>,

    sum_evaluations: RwLock<f64>,

    num_visits: AtomicUsize,
}

impl Default for UCTStats {
    fn default() -> Self {
        UCTStats {
            best_evaluation: RwLock::new(std::f64::NEG_INFINITY),
            sum_evaluations: RwLock::new(0f64),
            num_visits: AtomicUsize::new(0),
        }
    }
}

impl UCTStats {
    fn down(&self) {
        self.num_visits.fetch_add(1, Ordering::Relaxed);
    }

    fn up(&self, eval: f64) {
        {
            let mut best = unwrap!(self.best_evaluation.write());
            if eval > *best {
                *best = eval;
            }
        }

        *unwrap!(self.sum_evaluations.write()) += eval;
    }

    fn best_evaluation(&self) -> f64 {
        *unwrap!(self.best_evaluation.read())
    }

    fn sum_evaluations(&self) -> f64 {
        *unwrap!(self.sum_evaluations.read())
    }

    fn num_visits(&self) -> usize {
        self.num_visits.load(Ordering::Relaxed)
    }
}

pub struct TAGPolicy {
    delta: f64,
    topk: usize,
}

impl From<config::TAGConfig> for TAGPolicy {
    fn from(config: config::TAGConfig) -> Self {
        let config::TAGConfig { delta, topk } = config;
        TAGPolicy { delta, topk }
    }
}

impl TAGPolicy {
    /// gives a "score" to a branch of the tree at a given node n_successes is the number of
    /// successes of that branch (that is, the number of leaves that belong to the THRESHOLD
    /// best of that node and which come from that particular branch).
    /// * `n_branch_trials` is the number of trials of that branch (both failed and succeeded),
    /// * `n_trials` is  the number of trials of the node and k the number of branches in the
    ///   node.
    fn heval(
        &self,
        n_successes: usize,
        n_branch_trials: usize,
        n_trials: usize,
        n_branches: usize,
    ) -> f64 {
        assert!(n_branches > 0);
        assert!(n_branch_trials <= n_trials);

        if n_branch_trials == 0 {
            std::f64::INFINITY
        } else {
            let alpha = (2. * (n_trials * n_branches) as f64 / self.delta)
                .ln()
                .max(0.);
            let sqrt_body = alpha * (2. * n_successes as f64 + alpha);
            (n_successes as f64 + alpha + sqrt_body.sqrt()) / n_branch_trials as f64
        }
    }
}

impl TreePolicy for TAGPolicy {
    type EdgeStats = TAGStats;

    fn pick_child(&self, env: &Env<'_>, node: &Node<'_, TAGStats>) -> Option<usize> {
        // Ignore cut children.  Also, we compute the number of visits beforehand to ensure that it
        // doesn't get changed by concurrent accesses.
        let children = node
            .children
            .iter()
            .map(|edge| (edge, edge.stats.num_visits()))
            .enumerate()
            .filter(|(_idx, (edge, _num_visits))| edge.bound() < env.cut)
            .collect::<Vec<_>>();

        // Pick an edge which was not explored yet, if there is some
        NewNodeOrder::WeightedRandom
            .pick_index(
                children
                    .iter()
                    .filter(|(_idx, (_edge, num_visits))| *num_visits == 0)
                    .map(|(idx, (edge, _num_visits))| (*idx, edge.bound())),
                env.cut,
            )
            .or_else(move || {
                // Compute the threshold to use so that we only have `config.topk` children
                let threshold = {
                    let mut evalns = Evaluations::with_capacity(self.topk);
                    for (_idx, (edge, _num_visits)) in &children {
                        // Evaluations are sorted; we can bail out early.
                        for &eval in &*unwrap!(edge.stats.evaluations.read()) {
                            if !evalns.record(eval, self.topk) {
                                break;
                            }
                        }
                    }

                    // It could happen that all edges have num_visits > 0 but still we don't have
                    // any recorded evaluations if none of the descents have finished yet.
                    evalns.max().unwrap_or(std::f64::INFINITY)
                };

                let stats = children
                    .into_iter()
                    .map(|(ix, (edge, num_visits))| {
                        (
                            ix,
                            unwrap!(edge.stats.evaluations.read()).count_lte(threshold),
                            num_visits,
                        )
                    })
                    .collect::<Vec<_>>();

                // Total number of visits on the node
                let num_visits = stats
                    .iter()
                    .map(|(_, _, num_visits)| num_visits)
                    .sum::<usize>();

                // Total number of children, excluding ones which were cut
                let num_children = stats.len();

                stats
                    .into_iter()
                    .map(|(ix, child_successes, child_visits)| {
                        let score = self.heval(
                            child_successes,
                            child_visits,
                            num_visits,
                            num_children,
                        );
                        (ix, score)
                    })
                    .max_by(|x1, x2| cmp_f64(x1.1, x2.1))
                    .map(|(ix, _)| ix)
            })
            .map(|idx| {
                node.children[idx].stats.down();
                idx
            })
    }

    fn backpropagate(&self, node: &Node<TAGStats>, idx: usize, eval: f64) {
        node.children[idx].stats.up(eval, self.topk)
    }
}

/// Holds the TAG statistics for a given edge.
pub struct TAGStats {
    /// All evaluations seen for the pointed-to node.
    evaluations: RwLock<Evaluations>,

    /// Number of visits across this edge.  Note that this is the number of descents; there may
    /// have been less backpropagations due to dead-ends.
    num_visits: AtomicUsize,
}

impl Default for TAGStats {
    fn default() -> Self {
        TAGStats {
            evaluations: RwLock::new(Evaluations::new()),
            num_visits: AtomicUsize::new(0),
        }
    }
}

impl TAGStats {
    /// Called when the edge is selected during a descent
    fn down(&self) {
        self.num_visits.fetch_add(1, Ordering::Relaxed);
    }

    /// Called when backpropagating across this edge after an evaluation
    fn up(&self, eval: f64, topk: usize) {
        unwrap!(self.evaluations.write()).record(eval, topk);
    }

    /// The number of visits through this edge.
    fn num_visits(&self) -> usize {
        self.num_visits.load(Ordering::Relaxed)
    }
}

/// Holds the evaluations seen for a given node or edge.
struct Evaluations(Vec<f64>);

impl Evaluations {
    /// Create an new evaluation vector
    fn new() -> Evaluations {
        Evaluations(vec![])
    }

    fn with_capacity(capacity: usize) -> Self {
        Evaluations(Vec::with_capacity(capacity))
    }

    /// Returns the number of evaluations below the given threshold.
    fn count_lte(&self, threshold: f64) -> usize {
        match self.0.binary_search_by(|&probe| cmp_f64(probe, threshold)) {
            Ok(mut pos) => {
                // Get the highest value matching the threshold
                while pos < self.0.len()
                    && cmp_f64(self.0[pos], threshold) == std::cmp::Ordering::Equal
                {
                    pos += 1;
                }
                pos
            }
            Err(pos) => pos,
        }
    }

    /// Record a new evaluation.  Returns `true` if the evaluation is among the top `topk`.
    fn record(&mut self, eval: f64, topk: usize) -> bool {
        let pos = self
            .0
            .binary_search_by(|&probe| cmp_f64(probe, eval))
            .unwrap_or_else(|e| e);
        if pos < topk {
            if self.0.len() >= topk {
                self.0.pop();
            }
            self.0.insert(pos, eval);
            true
        } else {
            false
        }
    }

    /// Returns the maximum recorded reward.  Note that some higher evaluations may have been seen, but
    /// were discarded due to being too large according to the configured threshold.
    fn max(&self) -> Option<f64> {
        self.0.last().cloned()
    }
}

impl<'a> IntoIterator for &'a Evaluations {
    type Item = &'a f64;
    type IntoIter = std::slice::Iter<'a, f64>;

    fn into_iter(self) -> Self::IntoIter {
        self.0.iter()
    }
}<|MERGE_RESOLUTION|>--- conflicted
+++ resolved
@@ -156,15 +156,11 @@
     policy: P,
     stats: TreeStats,
     log: std::sync::mpsc::SyncSender<LogMessage<TreeEvent>>,
-<<<<<<< HEAD
-    start_time: std::time::Instant,
-=======
     /// Time at which the `Tree` structure was created.  This is a reasonably good approximation of
     /// the time at which the search was started.
     start_time: std::time::Instant,
     /// Optional timeout after which the search will stop.
     timeout: Option<std::time::Duration>,
->>>>>>> aeb35da3
 }
 
 impl<'a, 'b, P: TreePolicy> Tree<'a, 'b, P> {
@@ -194,10 +190,7 @@
             stats: TreeStats::default(),
             log: log_sender,
             start_time: std::time::Instant::now(),
-<<<<<<< HEAD
-=======
             timeout: timeout.map(|timeout| std::time::Duration::from_secs(timeout * 60)),
->>>>>>> aeb35da3
         }
     }
 
