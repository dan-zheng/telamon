//! Memory accesses analysis.
use binary_heap_plus::BinaryHeap;
<<<<<<< HEAD
use device::cuda;
=======
use device::{Context, cuda};
>>>>>>> ff92ca07
use ir;
use itertools::Itertools;
use search_space::{DimKind, Domain, InstFlag, ThreadMapping, SearchSpace};
use std;
use num::integer;
use utils::*;

// TODO(model): the pressure changes depending on the list of outer dimensions. Try to
// take this into account be computing the pressure incrementatly when applying levels.

/// Result of the memory analysis for one instruction. Vector instructions are considered
/// as a single instance and predicated dimensions are not considered to compute the
/// average pressure.
#[derive(Debug)]
pub struct MemInfo {
    /// The proportion of instruction that produce a L2 miss.
    pub l2_miss_ratio: f64,
    /// The number of L1 cache line loaded for each instruction.
    pub l1_coalescing: f64,
    /// The number of L2 cache line loaded for each instruction.
    pub l2_coalescing: f64,
    /// The number of times the instruction must be issued to be completed.
    pub replay_factor: f64,
}

/// Runs the memory analysis.
pub fn analyse(space: &SearchSpace,
               gpu: &cuda::Gpu,
               inst: &ir::Instruction,
               sizes: &HashMap<ir::dim::Id, u32>,
               ctx: &Context) -> MemInfo {
    let flag = space.domain().get_inst_flag(inst.id());
    match *inst.operator() {
        ir::Operator::Ld(_, _, ref pattern) |
        ir::Operator::St(_, _, _, ref pattern) => {
            let is_shared = flag.is(InstFlag::MEM_SHARED);
            if flag.intersects(InstFlag::MEM_NC) {
                unknown_info(is_shared, gpu)
            } else {
                info(space, inst, pattern, is_shared, gpu, sizes, ctx)
            }
        },
        ir::Operator::TmpLd(..) | ir::Operator::TmpSt(..) => {
            let is_shared = flag.is(InstFlag::MEM_SHARED);
            unknown_info(is_shared, gpu)
        },
        _ => panic!()
    }
}

const NO_ACCESS_INFO: MemInfo = MemInfo {
    l2_miss_ratio: std::f64::INFINITY,
    l1_coalescing: std::f64::INFINITY,
    l2_coalescing: std::f64::INFINITY,
    replay_factor: std::f64::INFINITY,
};

/// Computes the memory access info for a given memory access.
fn info(space: &SearchSpace,
        inst: &ir::Instruction,
        pattern: &ir::AccessPattern,
        is_shared_access: Trivalent,
        gpu: &cuda::Gpu,
        sizes: &HashMap<ir::dim::Id, u32>,
        ctx: &Context) -> MemInfo {
    // TODO(model): The model can decrease if the maximal number decreases: the replay
    // assume a full wrap if possible. This is correct as if the wrap is not full the
    // waste ratio will repeat the replay factor to achieve the same number. However,
    // it makes debugging the performance model harder.
    let info = match *pattern {
        // Without pattern accesses, we cannot analyse correctly the memory accesses
        ir::AccessPattern::Unknown { .. } => {
            unknown_info(is_shared_access, gpu)
        },
        // If the pattern is a tensor, we can analyse memory accesses
        ir::AccessPattern::Tensor { ref dims, .. } => {
            let mut info = NO_ACCESS_INFO;
<<<<<<< HEAD
            let thread_dims = tensor_thread_dims(
                space, inst, stride, dims, sizes, gpu);
=======
            let thread_dims = tensor_thread_dims(space, inst, dims, sizes, gpu, ctx);
>>>>>>> ff92ca07
            if is_shared_access.maybe_true() {
                info.replay_factor = shared_replay_factor(
                    &thread_dims, dims, sizes, space, gpu);
                info.l2_miss_ratio = 0.0;
            }
            if is_shared_access.maybe_false() {
                let (l1_coalescing, l2_coalescing, replay) =
                    global_coalescing(&thread_dims, space, gpu);
                info.l1_coalescing = l1_coalescing;
                info.l2_coalescing = l2_coalescing;
                info.replay_factor = f64::min(info.replay_factor, replay);
                // TODO(model): compute the miss ratio
                info.l2_miss_ratio = 0.0;
            }
            info
        },
    };
    trace!("mem_info for {:?}: {:?}", inst.id(), info);
    info
}

/// Computes the `MemInfo` when the access pattern is unknown.
fn unknown_info(is_shared_access: Trivalent, gpu: &cuda::Gpu) -> MemInfo {
    let mut info = NO_ACCESS_INFO;
    if is_shared_access.maybe_true() {
        info.l2_miss_ratio = 0.0;
        info.replay_factor = 1.0;
    }
    if is_shared_access.maybe_false() {
        info.l2_miss_ratio = 0.0;
        info.l1_coalescing = 1.0/f64::from(gpu.wrap_size);
        info.l2_coalescing = 1.0/f64::from(gpu.wrap_size);
        info.replay_factor = 1.0;
    }
    info
}

/// Computes the replay factor for a shared memory access.
<<<<<<< HEAD
fn shared_replay_factor(stride: i32,
                        thread_dims: &[ThreadDimInfo],
                        tensor_dims: &[ir::dim::Id],
=======
fn shared_replay_factor(thread_dims: &[ThreadDimInfo],
                        tensor_dims: &HashMap<ir::dim::Id, ir::Size>,
>>>>>>> ff92ca07
                        dim_sizes: &HashMap<ir::dim::Id, u32>,
                        space: &SearchSpace, gpu: &cuda::Gpu) -> f64 {
    let mut total_size = 1;
    let mut replay_factor = 1.0;
    for dim_info in sort_thread_dims(thread_dims, space, |d| d.shared_replay_freq) {
        let rem_size = (gpu.wrap_size as f32 / total_size as f32).ceil() as u64;
        let size = std::cmp::min(dim_info.size, rem_size);
        total_size *= dim_info.size;
        let replays = ((size-1) as f64 * dim_info.shared_replay_freq).floor();
        replay_factor *= 1.0 + replays;
        if total_size == u64::from(gpu.wrap_size) { break }
    }
    // Handle the case where a single thread must access two banks.
    let vector_replay = tensor_dims.iter()
        .flat_map(|(&d, stride)| stride.as_int().map(|s| (d, s)))
        .filter(|&(d, _)| space.domain().get_dim_kind(d).intersects(DimKind::VECTOR))
        .map(|(d, stride)| div_ceil(dim_sizes[&d]*stride as u32, gpu.shared_bank_stride))
        .min().unwrap_or(1) as f64;
    replay_factor = f64::max(replay_factor, f64::from(vector_replay));
    trace!("shared_replay: {}", replay_factor);
    replay_factor
}

/// Computes the L1, L2 coalescing and replay factor for a global memory access.
fn global_coalescing(thread_dims: &[ThreadDimInfo], space: &SearchSpace, gpu: &cuda::Gpu)
        -> (f64, f64, f64) {
    let mut total_size = 1;
    let mut l1_line_accessed = 1;
    let mut l2_line_accessed = 1;
    trace!("thread_dims {:?}", thread_dims);
    for dim_info in sort_thread_dims(thread_dims, space, |d| d.stride as f64) {
        trace!("glb dim info: {:?}", dim_info);
<<<<<<< HEAD
        let mut size = dim_info.size;
        total_size *= size;
        if total_size > u64::from(gpu.wrap_size) {
            let div = total_size / u64::from(gpu.wrap_size);
            size /= div;
            total_size = u64::from(gpu.wrap_size);
        }
=======
        let rem_size = (gpu.wrap_size as f32 / total_size as f32).ceil() as u64;
        let size = std::cmp::min(dim_info.size, rem_size);
        total_size *= dim_info.size;
>>>>>>> ff92ca07
        let l1_line_len = u64::from(gpu.l1_cache_line);
        let l2_line_len = u64::from(gpu.l2_cache_line);
        let l1_stride = std::cmp::min(dim_info.stride, l1_line_len);
        let l2_stride = std::cmp::min(dim_info.stride, l2_line_len);
        l1_line_accessed *= 1 + ((size-1)*l1_stride)/l1_line_len;
        l2_line_accessed *= 1 + ((size-1)*l2_stride)/l2_line_len;
        if total_size == u64::from(gpu.wrap_size) { break }
    }
    trace!("global_replay: {} (size: {})", l1_line_accessed, total_size);
    let l1_coalescing = l1_line_accessed as f64 / total_size as f64;
    let l2_coalescing = l2_line_accessed as f64 / total_size as f64;
    (l1_coalescing, l2_coalescing, l1_line_accessed as f64)
}

#[derive(Debug)]
struct ThreadDimInfo {
    id: ir::dim::Id,
    is_active_thread: bool,
    size: u64,
    stride: u64,
    shared_replay_freq: f64,
}

/// Returns the size and stride of thread dimensions for a tensor access pattern.
fn tensor_thread_dims(space: &SearchSpace,
                      inst: &ir::Instruction,
                      tensor_dims: &HashMap<ir::dim::Id, ir::Size>,
                      sizes: &HashMap<ir::dim::Id, u32>,
<<<<<<< HEAD
                      gpu: &cuda::Gpu) -> Vec<ThreadDimInfo> {
    let base_stride = base_stride as u64;
    let non_zero_strides = tensor_dims.iter().rev().scan(base_stride, |stride, dim| {
        let current_stride = *stride;
        let size = sizes[dim];
        *stride *= u64::from(size);
        Some((dim, (size, current_stride)))
    }).collect::<HashMap<_, _>>();
=======
                      gpu: &cuda::Gpu,
                      ctx: &Context) -> Vec<ThreadDimInfo> {
>>>>>>> ff92ca07
    let external_dims = external_thread_dims(inst, space);
    inst.iteration_dims().iter().flat_map(|&dim| {
        match space.domain().get_dim_kind(dim).is(DimKind::THREAD) {
            Trivalent::False => None,
            Trivalent::Maybe => Some((dim, false)),
            Trivalent::True => Some((dim, true)),
        }
    }).chain(external_dims).map(|(id, is_active_thread)| {
<<<<<<< HEAD
        let (size, stride) = non_zero_strides.get(&id).cloned()
            .unwrap_or_else(|| (sizes[&id], 0));
        // TODO(model): handle strides that are not a multiple of the bank_Stride.
=======
        let size = sizes[&id];
        let stride = tensor_dims.get(&id).map(|s| ctx.eval_size(s) as u64).unwrap_or(0);
>>>>>>> ff92ca07
        let shared_replay_freq = if stride == 0 { 0.0 } else {
            let byte_replay_distance = u64::from(gpu.shared_bank_stride * gpu.wrap_size);
            let hop_replay_distance = integer::lcm(stride, byte_replay_distance);
            // TODO(model): underestimated if the same bank is hit multiple times with
            // different offsets.
            stride as f64 / hop_replay_distance as f64
        };
        ThreadDimInfo {
            size: u64::from(size),
            stride, shared_replay_freq, id, is_active_thread,
        }
    }).collect_vec()
}

/// Returns the thread dimensions that are mapped outside an instruction but not active
/// under this instruction. The returned boolean indicates if the thread dimension cannot
/// be mapped to an active dimension and if the dimension is predicated.
fn external_thread_dims<'a>(inst: &'a ir::Instruction, space: &'a SearchSpace)
    -> impl Iterator<Item=(ir::dim::Id, bool)> + 'a
{
    space.ir_instance().thread_dims().flat_map(move |dim| {
        let is_mapped = inst.iteration_dims().iter().map(|&other| {
            if dim.id() == other { return Trivalent::True; }
            let mapping = space.domain().get_thread_mapping(dim.id(), other);
            mapping.is(ThreadMapping::MAPPED)
        }).fold(Trivalent::False, |l, r| l | r);
        match is_mapped {
            Trivalent::True => None,
            Trivalent::Maybe => Some((dim.id(), false)),
            Trivalent::False => Some((dim.id(), true)),
        }
    })
}

/// Sort thread dimensions in an optimal or better-than-optimal order. The order may not
/// respect dependencies since we don't know the exact order and it would be too costly to
/// explore all of them (exponential). Instead we compute the minimal number of inner
/// thread dimension for each dimension and ensure this amount is respected.
fn sort_thread_dims<'a, F>(dims: &'a [ThreadDimInfo], space: &SearchSpace, cost: F)
        -> Vec<&'a ThreadDimInfo> where F: Fn(&ThreadDimInfo) -> f64 {
    let sure_thread_dims = dims.iter().filter(|d| d.is_active_thread).collect_vec();
    let mut dim_groups: MultiHashMap<_, _> = dims.iter().map(|d| {
        let num_inner = sure_thread_dims.iter().filter(|other| {
            if other.id == d.id { return false; }
            let mapping = space.domain().get_thread_mapping(d.id, other.id);
            mapping.is(ThreadMapping::MAPPED_OUT).is_true()
        }).count();
        (num_inner, d)
    }).collect();
    let mut heap = BinaryHeap::with_capacity_by(
        dims.len(), |&x, &y| cmp_f64(cost(x), cost(y)).reverse());
    heap.extend(dim_groups.remove(&0));
    let mut out = Vec::new();
    while let Some(d) = heap.pop() {
        out.push(d);
        heap.extend(dim_groups.remove(&out.len()));
    }
    assert!(dim_groups.is_empty());
    out
}

/*
/// Computes the miss ratio for L2 cache.
fn miss_ratios(inst: &ir::Instruction,
               pattern: &ir::AccessPattern,
               space: &SearchSpace,
               gpu: &cuda::Gpu,
               sizes: &HashMap<ir::dim::Id, u32>) -> f64 {
    // Compute MSHR, without taking other accesses into account.
    // (1) Find accesses to the sane memory block.
    let other_accesses = space.ir_instance().insts().filter(|other_inst| {
        let other_mem = other_inst.operator().mem_access_pattern().map(|x| x.mem_block());
        *other_inst != inst && other_mem == Some(pattern.mem_block())
    }).collect_vec();
    // (2) Find the MSHR cache hit ratio on each active dimension.
    let mshr_miss = space.ir_instance().dims().filter(|&dim| {
        let kind = space.domain().get_dim_kind(dim.id());
        space.domain().get_order(dim.bb_id(), inst.bb_id()) == Order::ACTIVE_OUT
            && !(DimKind::BLOCK | DimKind::VECTOR).contains(kind)
    }).map(|dim| {
        // fixme: use other accesses
        let has_other_access = false; /*other_accesses.iter().any(|other| {
            fun.order(other.bb_id(), dim.bb_id()).intersects(Order::INNER)
        });*/
        if has_other_access {
            // TODO(model): better handle other accesses to the same memory block
            0.0
        } else {
            let size = sizes[&dim.id()];
            let stride = eval_stride(pattern, dim.id(), sizes).unwrap_or(0);
            let reuse_distance = reuse_distance(inst, dim, pattern, space, sizes, gpu);
            let mshr_miss = if reuse_distance > gpu.mshr_per_smx {
                1.0
            } else if size == 1 {
                0.0
            } else {
                let num_lines = 1 + (stride*(size as i32-1))/gpu.l1_cache_line as i32;
                f64::min(num_lines as f64/size as f64, 1.0)
            };
            trace!("dim: {:?}, kind: {:?}, reuse_distance: {}, stride: {}, mshr_miss: {}",
                   dim, space.domain().get_dim_kind(dim.id()), reuse_distance, stride, mshr_miss);
            mshr_miss
        }
    }).product();
    // TODO(model): take other accesses into account.
    // TODO(model): compute L2 miss
    // TODO(model): take flags into account.
    // TODO(model): handle block dimensions.
    trace!("Inst {:?} = mshr_miss: {}", inst.id(), mshr_miss);
    // fixme: does not account for reuse in the first iterations
    0.0
}

/// Computes the reuse distance between two iterations of `dim` for the given pattern.
fn reuse_distance(inst: &ir::Instruction,
                  dim: &ir::Dimension,
                  pattern: &ir::AccessPattern,
                  space: &SearchSpace,
                  sizes: &HashMap<ir::dim::Id, u32>,
                  gpu: &cuda::Gpu) -> u32 {
    space.ir_instance().dims().filter(|&other_dim| {
        other_dim.id() != dim.id() &&
        space.domain().get_order(other_dim.bb_id(), inst.bb_id()) == Order::ACTIVE_OUT &&
        dynamic_nesting(dim, other_dim, space) == Some(Ordering::Greater)
    }).map(|other_dim| {
        let stride = eval_stride(pattern, other_dim.id(), sizes).unwrap_or(0) as u32;
        let size = sizes[&other_dim.id()] as u32;
        1 + std::cmp::min(size - 1, stride*(size-1)/gpu.l1_cache_line)
    }).product::<u32>() - 1
}

/// Evaluate the stride of an access pattern of a given dimension.
fn eval_stride(pattern: &ir::AccessPattern,
               dim: ir::dim::Id,
               sizes: &HashMap<ir::dim::Id, u32>) -> ir::Stride {
    match *pattern {
        ir::AccessPattern::Unknown { .. } => ir::Stride::Unknown,
        ir::AccessPattern::Tensor { ref stride, ref dims, .. } => {
            let mut it = dims.iter().skip_while(|other| **other != dim);
            if it.next().is_some() {
                ir::Stride::Int(it.map(|d| sizes[d] as i32).product::<i32>() * stride)
            } else {
                ir::Stride::Int(0)
            }
        },
    }
}

/// Compare the nesting of two dimension in the dynamic schedule. Yeilds a valid partial order.
fn dynamic_nesting(lhs: &ir::Dimension, rhs: &ir::Dimension, space: &SearchSpace)
        -> Option<Ordering> {
    if lhs.id() == rhs.id() { return Some(Ordering::Equal); }
    let order = space.domain().get_order(lhs.bb_id(), rhs.bb_id());
    let lhs_kind = space.domain().get_dim_kind(lhs.id());
    let rhs_kind = space.domain().get_dim_kind(rhs.id());
    let lhs_is_thread = lhs_kind.is(DimKind::THREAD);
    let rhs_is_thread = rhs_kind.is(DimKind::THREAD);
    let lhs_is_vector = lhs_kind.is(DimKind::VECTOR);
    let rhs_is_vector = rhs_kind.is(DimKind::VECTOR);
    match (lhs_is_thread, rhs_is_thread, lhs_is_vector, rhs_is_vector) {
        // Handle ordering with vectors
        (_, _, Trivalent::True, _) => Some(Ordering::Less),
        (_, _, _, Trivalent::True) => Some(Ordering::Greater),
        // Thread/Non-Thread ordering
        (Trivalent::True, Trivalent::False, _, Trivalent::Maybe) => None,
        (Trivalent::True, Trivalent::False, _, Trivalent::False) => Some(Ordering::Less),
        // Non-Thread/Thread ordering
        (Trivalent::False, Trivalent::True, Trivalent::Maybe, _) => None,
        (Trivalent::False, Trivalent::True, Trivalent::False, _) => Some(Ordering::Greater),
        // Non-Thread/Non-Thread and Thread/Thread ordering
        (Trivalent::False, Trivalent::False, _, _) |
        (Trivalent::True, Trivalent::True, _, _) => {
            // Order per nesting order.
            if order.is(Order::INNER).is_true() { Some(Ordering::Less) }
            else if order.is(Order::OUTER).is_true() { Some(Ordering::Greater) }
            else { None }
        },
        // In some cases, we can't say anything.
        (_, Trivalent::Maybe, _, _) |
        (Trivalent::Maybe, _, _, _) => None
    }
}
*/

#[cfg(test)]
mod tests {
    use super::*;
    use device::cuda::{self, Gpu};
    use helper;
    use ir;
    use env_logger;
    use search_space::Order;

    /// Generates function with a load in two thread dimensions, with non-coalesced
    /// accessed on the first one.
    fn gen_function<'a>(signature: &'a ir::Signature, gpu: &'a Gpu, d0_d1_order: Order)
            -> (SearchSpace<'a>, ir::InstId, HashMap<ir::dim::Id, u32>) {
        let mut builder = helper::Builder::new(&signature, gpu);
        let t = ir::Type::F(32);
        let size = builder.cst_size(gpu.wrap_size);
        let addr_base = builder.cast(&0i64, ir::Type::PtrTo(ir::mem::Id::External(0)));
        let d0 = builder.open_dim_ex(size.clone(), DimKind::THREAD);
        let d1 = builder.open_dim_ex(size.clone(), DimKind::THREAD);
        let addr = builder.mad(&d0, &(gpu.l1_cache_line as i32), &addr_base);
        let stride = ir::Size::new(gpu.l1_cache_line, vec![], 1);
        let pattern = ir::AccessPattern::Tensor {
            mem_id: ir::mem::Id::External(0),
            dims: std::iter::once((d0, stride)).collect(),
        };
        let ld = builder.ld_ex(t, &addr, pattern, InstFlag::MEM_CG);
        builder.order(&d0, &d1, d0_d1_order);

        let mut size_map = HashMap::default();
        size_map.insert(d0, gpu.wrap_size as u32);
        size_map.insert(d1, gpu.wrap_size as u32);
        (builder.get(), ld, size_map)
    }

    /// Generates a dummy signature.
    fn gen_signature() -> ir::Signature {
        ir::Signature { name: String::new(), params: vec![], mem_blocks: 1 }
    }


    /// Tests `MemInfo` for global loads without coalescing.
    #[test]
    fn global_no_coalescing() {
        let _ = env_logger::try_init();
        let executor = cuda::Executor::init();
        let ctx = cuda::Context::new(&executor);
        let gpu = unwrap!(Gpu::from_name("dummy_cuda_gpu"));
        let base = gen_signature();
        let (space, inst, size_map) = gen_function(&base, &gpu, Order::OUTER);
        let inst = space.ir_instance().inst(inst);
        let inst_info = analyse(&space, &gpu, &inst, &size_map, &ctx);
        assert_eq!(inst_info.l1_coalescing, 1.0/gpu.wrap_size as f64);
        assert_eq!(inst_info.l2_coalescing, 1.0/gpu.wrap_size as f64);
        assert_eq!(inst_info.replay_factor, 1.0);
    }

    /// Tests `MemInfo` for global loads with full coalescing.
    #[test]
    fn global_full_coalescing() {
        let _ = env_logger::try_init();
        let executor = cuda::Executor::init();
        let ctx = cuda::Context::new(&executor);
        let gpu = unwrap!(Gpu::from_name("dummy_cuda_gpu"));
        let base = gen_signature();
        let (space, inst, size_map) = gen_function(&base, &gpu, Order::INNER);
        let inst = space.ir_instance().inst(inst);
        let inst_info = analyse(&space, &gpu, &inst, &size_map, &ctx);
        assert_eq!(inst_info.l1_coalescing, 1.0);
        assert_eq!(inst_info.l2_coalescing, 1.0);
        assert_eq!(inst_info.replay_factor, gpu.wrap_size as f64);
    }
}<|MERGE_RESOLUTION|>--- conflicted
+++ resolved
@@ -1,10 +1,6 @@
 //! Memory accesses analysis.
 use binary_heap_plus::BinaryHeap;
-<<<<<<< HEAD
-use device::cuda;
-=======
 use device::{Context, cuda};
->>>>>>> ff92ca07
 use ir;
 use itertools::Itertools;
 use search_space::{DimKind, Domain, InstFlag, ThreadMapping, SearchSpace};
@@ -82,12 +78,7 @@
         // If the pattern is a tensor, we can analyse memory accesses
         ir::AccessPattern::Tensor { ref dims, .. } => {
             let mut info = NO_ACCESS_INFO;
-<<<<<<< HEAD
-            let thread_dims = tensor_thread_dims(
-                space, inst, stride, dims, sizes, gpu);
-=======
             let thread_dims = tensor_thread_dims(space, inst, dims, sizes, gpu, ctx);
->>>>>>> ff92ca07
             if is_shared_access.maybe_true() {
                 info.replay_factor = shared_replay_factor(
                     &thread_dims, dims, sizes, space, gpu);
@@ -126,14 +117,8 @@
 }
 
 /// Computes the replay factor for a shared memory access.
-<<<<<<< HEAD
-fn shared_replay_factor(stride: i32,
-                        thread_dims: &[ThreadDimInfo],
-                        tensor_dims: &[ir::dim::Id],
-=======
 fn shared_replay_factor(thread_dims: &[ThreadDimInfo],
                         tensor_dims: &HashMap<ir::dim::Id, ir::Size>,
->>>>>>> ff92ca07
                         dim_sizes: &HashMap<ir::dim::Id, u32>,
                         space: &SearchSpace, gpu: &cuda::Gpu) -> f64 {
     let mut total_size = 1;
@@ -166,19 +151,9 @@
     trace!("thread_dims {:?}", thread_dims);
     for dim_info in sort_thread_dims(thread_dims, space, |d| d.stride as f64) {
         trace!("glb dim info: {:?}", dim_info);
-<<<<<<< HEAD
-        let mut size = dim_info.size;
-        total_size *= size;
-        if total_size > u64::from(gpu.wrap_size) {
-            let div = total_size / u64::from(gpu.wrap_size);
-            size /= div;
-            total_size = u64::from(gpu.wrap_size);
-        }
-=======
         let rem_size = (gpu.wrap_size as f32 / total_size as f32).ceil() as u64;
         let size = std::cmp::min(dim_info.size, rem_size);
         total_size *= dim_info.size;
->>>>>>> ff92ca07
         let l1_line_len = u64::from(gpu.l1_cache_line);
         let l2_line_len = u64::from(gpu.l2_cache_line);
         let l1_stride = std::cmp::min(dim_info.stride, l1_line_len);
@@ -207,19 +182,8 @@
                       inst: &ir::Instruction,
                       tensor_dims: &HashMap<ir::dim::Id, ir::Size>,
                       sizes: &HashMap<ir::dim::Id, u32>,
-<<<<<<< HEAD
-                      gpu: &cuda::Gpu) -> Vec<ThreadDimInfo> {
-    let base_stride = base_stride as u64;
-    let non_zero_strides = tensor_dims.iter().rev().scan(base_stride, |stride, dim| {
-        let current_stride = *stride;
-        let size = sizes[dim];
-        *stride *= u64::from(size);
-        Some((dim, (size, current_stride)))
-    }).collect::<HashMap<_, _>>();
-=======
                       gpu: &cuda::Gpu,
                       ctx: &Context) -> Vec<ThreadDimInfo> {
->>>>>>> ff92ca07
     let external_dims = external_thread_dims(inst, space);
     inst.iteration_dims().iter().flat_map(|&dim| {
         match space.domain().get_dim_kind(dim).is(DimKind::THREAD) {
@@ -228,14 +192,8 @@
             Trivalent::True => Some((dim, true)),
         }
     }).chain(external_dims).map(|(id, is_active_thread)| {
-<<<<<<< HEAD
-        let (size, stride) = non_zero_strides.get(&id).cloned()
-            .unwrap_or_else(|| (sizes[&id], 0));
-        // TODO(model): handle strides that are not a multiple of the bank_Stride.
-=======
         let size = sizes[&id];
         let stride = tensor_dims.get(&id).map(|s| ctx.eval_size(s) as u64).unwrap_or(0);
->>>>>>> ff92ca07
         let shared_replay_freq = if stride == 0 { 0.0 } else {
             let byte_replay_distance = u64::from(gpu.shared_bank_stride * gpu.wrap_size);
             let hop_replay_distance = integer::lcm(stride, byte_replay_distance);
