//! Defines a structure to store the configuration of the exploration. The configuration
//! is read from the `Setting.toml` file if it exists. Some parameters can be overridden
//! from the command line.

extern crate toml;

use std::fs::File;
use std::io::{self, BufWriter, Write};
use std::path::{Path, PathBuf};
use std::{self, error, fmt, str::FromStr};

use config;
use log::warn;
use num_cpus;
use serde::{Deserialize, Serialize};
use utils::{tfrecord, unwrap};

use crate::explorer::eventlog::EventLog;

/// Stores the configuration of the exploration.
#[derive(Clone, Serialize, Deserialize)]
#[serde(default)]
#[serde(deny_unknown_fields)]
pub struct Config {
    /// Path to the output directory to use.  All other paths (e.g. `log_file`) are relative to
    /// this directory.  Defaults to the current working directory.
    pub output_dir: String,
    /// Name of the file in wich to store the logs.
    pub log_file: String,
    /// Name of the file in which to store the binary event log.
    pub event_log: String,
    /// Number of exploration threads.
    pub num_workers: usize,
    /// Indicates the search must be stopped if a candidate with an execution time better
    /// than the bound (in ns) is found.
    pub stop_bound: Option<f64>,
    /// If true, check all implementations found for correctness.  Otherwise (the default) only the
    /// best candidates are checked.
    pub check_all: bool,
    /// Indicates the search must be stopped after the given number of minutes.
    pub timeout: Option<u64>,
    /// Indicates the search must be stopped after the given number of
    /// candidates have been evaluated.
    pub max_evaluations: Option<usize>,
    /// A percentage cut indicate that we only care to find a candidate that is in a
    /// certain range above the best Therefore, if cut_under is 20%, we can discard any
    /// candidate whose bound is above 80% of the current best.
    pub distance_to_best: Option<f64>,
    /// Exploration algorithm to use. Needs to be last for TOML serialization, because it is a table.
    pub algorithm: SearchAlgorithm,
}

impl Config {
    fn create_parser() -> config::Config {
        let mut config_parser = config::Config::new();
        // If there is nothing in the config, the parser fails by
        // saying that it found a unit value where it expected a
        // Config (see
        // https://github.com/mehcode/config-rs/issues/60). As a
        // workaround, we set an explicit default for the "timeout"
        // option, which makes the parsing succeed even if there is
        // nothing to parse.
        unwrap!(config_parser.set_default::<Option<f64>>("timeout", None));
        config_parser
    }

    /// Create a new configuration from the hardcoded `Settings.toml` configuration file if it
<<<<<<< HEAD
    /// exisst.
=======
    /// exists.
>>>>>>> 5b94248f
    pub fn from_settings_toml() -> Self {
        let settings_path = std::path::Path::new("Settings.toml");
        if settings_path.exists() {
            warn!("*** Loading config from Settings.toml ***");
            warn!("*** Pay careful attention to the parameters used as they may differ from the defaults. ***");
            unwrap!(Self::from_path(settings_path))
        } else {
            Self::default()
        }
    }

    /// Extract the configuration from the given configuration file.
    pub fn from_path<P: AsRef<Path>>(path: P) -> Result<Self, config::ConfigError> {
        let mut parser = Self::create_parser();
        parser.merge(config::File::from(path.as_ref()))?;
        parser.try_into::<Self>()
    }

    /// Parse the configuration from a JSON string. Primary user is
    /// the Python API (through the C API).
    pub fn from_json(json: &str) -> Result<Self, config::ConfigError> {
        let mut parser = Self::create_parser();
        parser.merge(config::File::from_str(json, config::FileFormat::Json))?;
        parser.try_into::<Self>()
    }

    pub fn output_path<P: AsRef<Path>>(&self, path: P) -> io::Result<PathBuf> {
        let output_dir = Path::new(&self.output_dir);
        // Ensure the output directory exists
        std::fs::create_dir_all(output_dir)?;
        Ok(output_dir.join(path))
    }

    pub fn create_log(&self) -> io::Result<BufWriter<File>> {
        let mut f = File::create(self.output_path(&self.log_file)?)?;
        writeln!(f, "LOGGER\n{}", self)?;
        Ok(BufWriter::new(f))
    }

    pub fn create_eventlog(&self) -> io::Result<tfrecord::Writer<EventLog>> {
        EventLog::create(self.output_path(&self.event_log)?)
    }
}

impl fmt::Display for Config {
    fn fmt(&self, f: &mut fmt::Formatter) -> fmt::Result {
        write!(f, "{}", unwrap!(toml::to_string(self)))
    }
}

impl Default for Config {
    fn default() -> Self {
        Config {
            output_dir: ".".to_string(),
            log_file: "watch.log".to_string(),
            event_log: "eventlog.tfrecord.gz".to_string(),
            check_all: false,
            num_workers: num_cpus::get(),
            algorithm: SearchAlgorithm::default(),
            stop_bound: None,
            timeout: None,
            max_evaluations: None,
            distance_to_best: None,
        }
    }
}

/// Exploration algorithm to use.
#[derive(Clone, Serialize, Deserialize)]
#[serde(tag = "type")]
#[serde(rename_all = "snake_case")]
pub enum SearchAlgorithm {
    /// Evaluate all the candidates that cannot be pruned.
    BoundOrder,
    /// Use a MCTS algorithm
    Mcts(BanditConfig),
}

impl Default for SearchAlgorithm {
    fn default() -> Self {
        SearchAlgorithm::Mcts(BanditConfig::default())
    }
}

/// Configuration parameters specific to the multi-armed bandit algorithm.
#[derive(Clone, Serialize, Deserialize)]
#[serde(default)]
#[serde(deny_unknown_fields)]
pub struct BanditConfig {
    /// Indicates the initial cut to use (in nanoseconds).  This can be used when an existing
    /// program (e.g. from a precedent run) is known to take that much amount of time.
    pub initial_cut: Option<f64>,
    /// Indicates whether we should backtrack locally when a dead-end is encountered.  If false,
    /// dead-ends will cause a restart from the root.
    pub backtrack_deadends: bool,
    /// Indicates how to select between nodes of the search tree when none of their
    /// children have been evaluated.
    pub new_nodes_order: NewNodeOrder,
    /// Order in which the different choices are going to be determined
    pub choice_ordering: ChoiceOrdering,
    /// Indicates how to choose between nodes with at least one children evaluated.
    pub tree_policy: TreePolicy,
}

/// Tree policy configuration
#[derive(Clone, Serialize, Deserialize)]
#[serde(tag = "type")]
#[serde(rename_all = "snake_case")]
pub enum TreePolicy {
    /// Take the candidate with the best bound.
    Bound,

    /// Consider the nodes with a probability proportional to the distance between the
    /// cut and the bound.
    WeightedRandom,

    /// Policies based on TAG, as described in
    ///
    ///   Bandit-Based Optimization on Graphs with Application to Library Performance Tuning
    ///   De Mesmay, Rimmel, Voronenko, Püschel
    ///   ICML 2009
    ///
    /// Those policies make decisions based on the relative proportions of the top N samples in
    /// each branch, without relying directly on the values.  This obviates the issue of selecting
    /// a good threshold value for good vs bad samples (we don't know what a good value is until
    /// after we have found it!), but introduces an issue with staleness:
    #[serde(rename = "tag")]
    TAG(TAGConfig),

    /// Policies based on UCT, including variants such as p-UCT.  Those policies optimize a reduced
    /// value (such as average score or best score) among the samples seen in a branch, along with
    /// an uncertainty term to boost rarely explored branches.
    #[serde(rename = "uct")]
    UCT(UCTConfig),

    /// Always select the least visited child.
    RoundRobin,
}

impl Default for TreePolicy {
    fn default() -> Self {
        TreePolicy::TAG(TAGConfig::default())
    }
}

/// Configuration for the TAG algorithm
#[derive(Clone, Serialize, Deserialize)]
#[serde(default)]
#[serde(deny_unknown_fields)]
pub struct TAGConfig {
    /// The number of best execution times to remember.
    pub topk: usize,
    /// The biggest delta is, the more focused on the previous best candidates the
    /// exploration is.
    pub delta: f64,
}

impl Default for TAGConfig {
    fn default() -> Self {
        TAGConfig {
            topk: 10,
            delta: 1.,
        }
    }
}

/// Configuration for the UCT algorithm
#[derive(Clone, Serialize, Deserialize)]
#[serde(default)]
#[serde(deny_unknown_fields)]
pub struct UCTConfig {
    /// Constant multiplier for the exploration term.  This is controls the
    /// exploration-exploitation tradeoff, and is normalized using the `normalization` term.
    pub exploration_constant: f64,
    /// Normalization to use for the exploration term.
    pub normalization: Option<Normalization>,
    /// Reduction function to use when computing the state value.
    pub value_reduction: ValueReduction,
    /// Target to use as a reward.
    pub reward: Reward,
    /// Formula to use for the exploration term.
    pub formula: Formula,
}

impl Default for UCTConfig {
    fn default() -> Self {
        UCTConfig {
            exploration_constant: 2f64.sqrt(),
            normalization: None,
            // We use best value reduction by default because the mean value does not make much
            // sense considering that we can have infinite/very large values due to both timeouts
            // and cutting later in the evaluation process.
            value_reduction: ValueReduction::Best,
            reward: Reward::Speed,
            formula: Formula::Uct,
        }
    }
}

#[derive(Copy, Clone, Serialize, Deserialize)]
#[serde(rename_all = "snake_case")]
pub enum Formula {
    /// Regular UCT formula: sqrt(log(\sum visits) / visits)
    Uct,
    /// AlphaGo PUCT variant: p * sqrt(\sum visits) / visits
    /// Currently only uniform prior is supported (p = 1 / k where k is the number of children).
    AlphaPuct,
}

#[derive(Copy, Clone, Serialize, Deserialize)]
#[serde(rename_all = "snake_case")]
pub enum Reward {
    NegTime,
    Speed,
    LogSpeed,
}

#[derive(Copy, Clone, Serialize, Deserialize)]
#[serde(rename_all = "snake_case")]
pub enum ValueReduction {
    /// Use the mean evaluation time.  This yields the regular UCT value function.
    Mean,
    /// Use the best evaluation time.  This yields an algorithm similar to maxUCT from
    ///
    ///   Trial-based Heuristic Tree Search for Finite Horizon MDPs,
    ///   Thomas Keller and Malte Helmert
    Best,
}

#[derive(Copy, Clone, Serialize, Deserialize)]
#[serde(rename_all = "snake_case")]
pub enum Normalization {
    /// Normalize the exploration term according to the current global best.
    GlobalBest,
}

impl Default for BanditConfig {
    fn default() -> Self {
        BanditConfig {
            initial_cut: None,
            new_nodes_order: NewNodeOrder::default(),
            tree_policy: TreePolicy::default(),
            choice_ordering: ChoiceOrdering::default(),
            backtrack_deadends: false,
        }
    }
}

/// Indicates how to choose between nodes of the search tree when no children have been
/// evaluated.
#[derive(Clone, Copy, Serialize, Deserialize)]
#[serde(rename_all = "snake_case")]
pub enum NewNodeOrder {
    /// Consider the nodes in the order given by the search space API.
    Api,
    /// Consider the nodes in a random order.
    Random,
    /// Consider the nodes with the lowest bound first.
    Bound,
    /// Consider the nodes with a probability proportional to the distance between the
    /// cut and the bound.
    WeightedRandom,
}

impl Default for NewNodeOrder {
    fn default() -> Self {
        NewNodeOrder::WeightedRandom
    }
}

/// An enum listing the Group of choices we can make
/// For example, we can make first all DimKind decisions, then all Order decisions, etc.
#[derive(Clone, Serialize, Deserialize, Debug)]
#[serde(rename_all = "snake_case")]
pub enum ChoiceGroup {
    LowerLayout,
    Size,
    DimKind,
    DimMap,
    Order,
    MemSpace,
    InstFlag,
}

impl fmt::Display for ChoiceGroup {
    fn fmt(&self, f: &mut fmt::Formatter) -> fmt::Result {
        use self::ChoiceGroup::*;

        f.write_str(match self {
            LowerLayout => "lower_layout",
            Size => "size",
            DimKind => "dim_kind",
            DimMap => "dim_map",
            Order => "order",
            MemSpace => "mem_space",
            InstFlag => "inst_flag",
        })
    }
}

/// An error which can be returned when parsing a group of choices.
#[derive(Clone, Debug, Eq, PartialEq)]
pub struct ParseChoiceGroupError(String);

impl error::Error for ParseChoiceGroupError {}

impl fmt::Display for ParseChoiceGroupError {
    fn fmt(&self, f: &mut fmt::Formatter) -> fmt::Result {
        write!(f, "invalid choice group value `{}`", self.0)
    }
}

impl FromStr for ChoiceGroup {
    type Err = ParseChoiceGroupError;

    fn from_str(s: &str) -> Result<Self, Self::Err> {
        use self::ChoiceGroup::*;

        Ok(match s {
            "lower_layout" => LowerLayout,
            "size" => Size,
            "dim_kind" => DimKind,
            "dim_map" => DimMap,
            "order" => Order,
            "mem_space" => MemSpace,
            "inst_flag" => InstFlag,
            _ => return Err(ParseChoiceGroupError(s.to_string())),
        })
    }
}

/// A list of ChoiceGroup representing the order in which we want to determine choices
#[derive(Clone, Debug, Serialize, Deserialize)]
pub struct ChoiceOrdering(Vec<ChoiceGroup>);

impl<'a> IntoIterator for &'a ChoiceOrdering {
    type Item = &'a ChoiceGroup;
    type IntoIter = std::slice::Iter<'a, ChoiceGroup>;

    fn into_iter(self) -> Self::IntoIter {
        self.0.iter()
    }
}

pub(super) const DEFAULT_ORDERING: [ChoiceGroup; 7] = [
    ChoiceGroup::LowerLayout,
    ChoiceGroup::Size,
    ChoiceGroup::DimKind,
    ChoiceGroup::DimMap,
    ChoiceGroup::MemSpace,
    ChoiceGroup::Order,
    ChoiceGroup::InstFlag,
];

impl Default for ChoiceOrdering {
    fn default() -> Self {
        ChoiceOrdering(DEFAULT_ORDERING.to_vec())
    }
}

impl fmt::Display for ChoiceOrdering {
    fn fmt(&self, f: &mut fmt::Formatter) -> fmt::Result {
        if let Some((first, rest)) = self.0.split_first() {
            write!(f, "{:?}", first)?;

            for elem in rest {
                write!(f, ",{:?}", elem)?;
            }
        }

        Ok(())
    }
}

impl FromStr for ChoiceOrdering {
    type Err = ParseChoiceGroupError;

    fn from_str(s: &str) -> Result<Self, Self::Err> {
        Ok(ChoiceOrdering(
            s.split(',')
                .map(str::parse)
                .collect::<Result<Vec<_>, _>>()?,
        ))
    }
}<|MERGE_RESOLUTION|>--- conflicted
+++ resolved
@@ -65,11 +65,7 @@
     }
 
     /// Create a new configuration from the hardcoded `Settings.toml` configuration file if it
-<<<<<<< HEAD
-    /// exisst.
-=======
     /// exists.
->>>>>>> 5b94248f
     pub fn from_settings_toml() -> Self {
         let settings_path = std::path::Path::new("Settings.toml");
         if settings_path.exists() {
