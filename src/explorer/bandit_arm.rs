///! Exploration of the search space.
use crate::device::Context;
use crate::explorer::candidate::Candidate;
use crate::explorer::config::{self, BanditConfig, NewNodeOrder};
use crate::explorer::logger::LogMessage;
use crate::explorer::store::Store;
use crate::explorer::{choice, local_selection};
use log::{debug, info, trace, warn};
use rpds::List;
use serde::{Deserialize, Serialize};
use std;
use std::f64;
use std::sync::atomic::{AtomicBool, AtomicUsize, Ordering};
use std::sync::{Arc, RwLock, Weak};
use utils::*;

/// An environment in which candidates can be refined.
pub struct Env<'a> {
    config: &'a BanditConfig,
    context: &'a dyn Context,
    cut: f64,
}

impl<'a> Env<'a> {
    /// List the available actions for a given candidate.
    ///
    /// If `list_actions` return `None`, the candidate is a fully-specified implementation.
    pub fn list_actions(
        &self,
        candidate: &Candidate<'_>,
    ) -> Option<Vec<choice::ActionEx>> {
        choice::list(&self.config.choice_ordering, &candidate.space).next()
    }

    /// Apply a choice to a candidate.
    ///
    /// This returns a list of candidates, one for each potential decision.  Note that the
    /// resulting vector of candidates may be shorter than the number of decisions in the choice in
    /// two cases: some actions can be discarded through propagation or by applying a
    /// branch-and-bound algorithm.
    pub fn apply_choice<'c>(
        &self,
        candidate: &Candidate<'c>,
        actions: Vec<choice::ActionEx>,
    ) -> Vec<Candidate<'c>> {
        candidate
            .apply_choice(self.context, actions)
            .into_iter()
            .filter(|candidate| candidate.bound.value() < self.cut)
            .collect::<Vec<_>>()
    }
}

/// Policy to use when descending in the tree.
pub trait TreePolicy: Sized {
    /// Statistics stored on the edges.
    type EdgeStats: Default;

    /// Pick a child in the given environment.  Returns an index for the child, or `None` if the
    /// node has no children.
    fn pick_child(
        &self,
        env: &Env<'_>,
        node: &Node<'_, Self::EdgeStats>,
    ) -> Option<usize>;

    /// Record an evaluation across an edge.  This indicates that an evaluation of `eval` was found
    /// in a path which contains edge `node.children[idx]`.
    fn backpropagate(
        &self,
        node: &Node<'_, Self::EdgeStats>,
        idx: usize,
        eval: Option<f64>,
    );
}

/// Global tree statistics
struct TreeStats {
    /// The number of deadends encountered during the descent.
    num_deadends: AtomicUsize,
}

impl Default for TreeStats {
    fn default() -> Self {
        TreeStats {
            num_deadends: AtomicUsize::new(0),
        }
    }
}

#[derive(Serialize, Deserialize)]
pub enum DeadEndSource {
    /// Dead-end encountered in the tree
<<<<<<< HEAD
    Tree,
=======
    Tree {
        /// List of actions defining the dead-end candidate
        actions: List<choice::ActionEx>,
    },
>>>>>>> d831b522
    /// Dead-end encountered in the rollout phase
    Rollout {
        /// List of actions defining the dead-end candidate
        actions: List<choice::ActionEx>,
        /// Depth in the tree.  The remaining actions were selected during rollout.
        depth: usize,
        /// Performance model bound
        bound: f64,
        /// Current cut value
        cut: f64,
    },
}

/// The possible tree events.
/// WARNING:  Changing the enums *will break* any pre-existing eventlog files.  Adding new cases
/// *at the end only* is safe.
#[derive(Serialize, Deserialize)]
pub enum TreeEvent {
    Evaluation {
        actions: List<choice::ActionEx>,
        score: f64,
    },

    /// A fully-specified implementation was found and evaluated
    EvaluationV2 {
        /// List of actions defining the implementation
        actions: List<choice::ActionEx>,
        /// Depth in the tree.  The remaining actions were selected during rollout.
        depth: usize,
        /// Execution time
        score: f64,
        /// Performance model lower bound
        bound: f64,
        /// Cut value when the implementation was found.  This is the best implementation at the
        /// time the descent started from the root, as threads only synchronize the cut at the
        /// root.
        cut: f64,
        /// Time at which the implementation was found
        search_end_time: f64,
        /// Time at which the evaluation finished
        evaluation_end_time: f64,
        /// ID of the thread that found this implementation
        thread: String,
    },

    /// A dead-end was reached
    DeadEnd {
        /// Source of this deadend
        source: DeadEndSource,
        /// Time at which the deadend was found after the start of the program
        time: f64,
        /// ID of the thread that found the deadend
        thread: String,
    },
}

/// A search tree to perform a multi-armed bandit search.
pub struct Tree<'a, 'b, P: TreePolicy> {
    root: RwLock<Option<Arc<Node<'a, P::EdgeStats>>>>,
    bound: RwLock<f64>,
    stop: AtomicBool,
    cut: RwLock<f64>,
    config: &'b BanditConfig,
    policy: P,
    stats: TreeStats,
    log: std::sync::mpsc::SyncSender<LogMessage<TreeEvent>>,
<<<<<<< HEAD
    start_time: std::time::Instant,
=======
    /// Time at which the `Tree` structure was created.  This is a reasonably good approximation of
    /// the time at which the search was started.
    start_time: std::time::Instant,
    /// Optional timeout after which the search will stop.
    timeout: Option<std::time::Duration>,
>>>>>>> d831b522
}

impl<'a, 'b, P: TreePolicy> Tree<'a, 'b, P> {
    /// Creates a new search tree containing the given candidates.
    pub fn new(
        candidates: Vec<Candidate<'a>>,
        config: &'b BanditConfig,
        policy: P,
        log_sender: std::sync::mpsc::SyncSender<LogMessage<TreeEvent>>,
        timeout: Option<u64>,
    ) -> Self {
        let root = Node::try_from_candidates(
            candidates
                .into_iter()
                .map(|candidate| (None, candidate))
                .collect(),
        );
        let bound = root.as_ref().and_then(|root| root.bound());

        Tree {
            root: RwLock::new(root),
            stop: AtomicBool::new(false),
            cut: RwLock::new(config.initial_cut.unwrap_or(std::f64::INFINITY)),
            bound: RwLock::new(bound.unwrap_or(std::f64::INFINITY)),
            config,
            policy,
            stats: TreeStats::default(),
            log: log_sender,
            start_time: std::time::Instant::now(),
<<<<<<< HEAD
=======
            timeout: timeout.map(|timeout| std::time::Duration::from_secs(timeout * 60)),
>>>>>>> d831b522
        }
    }

    fn thread(&self) -> String {
        format!("{:?}", std::thread::current().id())
    }

    fn timestamp(&self) -> f64 {
        let time = self.start_time.elapsed();
        time.as_secs() as f64 + time.subsec_nanos() as f64 * 1e-9
    }

    /// Removes the dead ends along the given path. Assumes the path points to a dead-end.
    /// Updates bounds along the way.
    fn clean_deadends(&self, path: &Path<'a, P::EdgeStats>, cut: f64) {
        // A `None` bound indicates the path points to a dead-end.
        let mut bound = None;
        for &(ref node, pos) in path.0.iter().rev() {
            if let Some(node) = node.upgrade() {
                if let Some(bound) = bound {
                    node.children[pos].update_bound(bound);
                    // If the bound was set, then we finished removing deadends.
                    return;
                } else {
                    node.children[pos].kill();

                    bound = node.bound();
                    // Node with a bound above the cut are considered as dead-ends.
                    if bound.map(|b| b >= cut).unwrap_or(false) {
                        bound = None;
                    }
                }
            } else {
                return;
            }
        }

        // If we did not returned before, we have reached the root of the tree.
        if let Some(bound) = bound {
            trace!("upgrading root bound to {}", bound);
            *unwrap!(self.bound.write()) = bound;
        } else {
            trace!("killing root");
            *unwrap!(self.root.write()) = None;
        }
    }

    fn backpropagate(&self, path: &Path<'a, P::EdgeStats>, eval: Option<f64>) {
        if eval.is_none() {
            self.stats.num_deadends.fetch_add(1, Ordering::Relaxed);
        }

        for &(ref node, idx) in path.0.iter().rev() {
            if let Some(node) = node.upgrade() {
                self.policy.backpropagate(&node, idx, eval);
            }
        }
    }
}

impl<'a, 'b, P: TreePolicy> Store<'a> for Tree<'a, 'b, P>
where
    P: Send + Sync,
    P::EdgeStats: Send + Sync,
{
    type PayLoad = ImplInfo<'a, P::EdgeStats>;

    type Event = TreeEvent;

    fn update_cut(&self, new_cut: f64) {
        *unwrap!(self.cut.write()) = new_cut;

        let mut stack = match &*unwrap!(self.root.read()) {
            Some(node) => vec![Arc::clone(node)],
            None => Vec::new(),
        };

        while let Some(node) = stack.pop() {
            for edge in &node.children {
                stack.extend(edge.trim(new_cut))
            }
        }

        info!("cut: trimming finished");
    }

    fn commit_evaluation(
        &self,
        actions: &List<choice::ActionEx>,
        mut info: Self::PayLoad,
        eval: f64,
    ) {
        unwrap!(self.log.send(LogMessage::Event(TreeEvent::EvaluationV2 {
            actions: actions.clone(),
            depth: info.path.0.len(),
            score: eval,
            bound: info.bound,
            cut: info.cut,
            search_end_time: info.time,
            evaluation_end_time: self.timestamp(),
            thread: info.thread,
        })));

        while let Some((node, idx)) = info.path.0.pop() {
            if let Some(node) = node.upgrade() {
                self.policy.backpropagate(
                    &node,
                    idx,
                    if eval.is_finite() { Some(eval) } else { None },
                );
            }
        }
    }

    fn explore(&self, context: &Context) -> Option<(Candidate<'a>, Self::PayLoad)> {
        // Retry loop (in case of deadends)
        loop {
            if self.stop.load(Ordering::Relaxed) {
                info!("stopping: requested");
                return None;
            }

            // TODO: We now have two places where we are checking the timeout: here in the tree
            // search, and in the generic monitor infrastructure.  Historically, we were only
            // checking in the generic monitor infrastructure to stop evaluating implementations
            // once the timeout is reached; however, the tree search can spend a long time finding
            // only deadends but no implementations.  In that case the search would go on forever
            // as we would stay in the tree search and never get back to the monitoring
            // infrastructure.
            //
            // Anyways, performing that check twice is easier than reworking the generic
            // infrastructure (which... actually my understanding is that it should still work, but
            // the control flow is complex enough now that I don't know anymore) to understand the
            // concept of a cooperative yield from the underlying algorithm.  The check in the
            // generic code is still useful for other algorithms which may not incorporate its own
            // timeout logic.
            if let Some(timeout) = self.timeout {
                if self.start_time.elapsed() > timeout {
                    info!("stopping: timeout");
                    return None;
                }
            }

            let cut: f64 = { *unwrap!(self.cut.read()) };
            let env = Env {
                config: &self.config,
                context,
                cut,
            };

            // Bail out early if the root is a deadend
            let mut state = SubTree::InternalNode(match &*unwrap!(self.root.read()) {
                Some(node) => Arc::clone(node),
                None => {
                    debug!("stopping: deadend at root");
                    return None;
                }
            });

            // Rollout configuration
            let rollout = local_selection::Rollout {
                choice_order: &env.config.choice_ordering,
                node_order: &env.config.new_nodes_order,
                context: env.context,
                cut: env.cut,
            };

            // Descent loop
            let mut path = Path::default();
            loop {
                match state {
                    SubTree::Empty => {
                        info!("Deadend found in the tree.");
<<<<<<< HEAD
                        unwrap!(self.log.send(LogMessage::Event(TreeEvent::DeadEnd {
                            source: DeadEndSource::Tree,
                            time: self.timestamp(),
                            thread: self.thread(),
                        })));

                        self.clean_deadends(&path, env.cut);
                        self.backpropagate(&path, None);
                        break;
=======
                        if let Some(actions) = path
                            .0
                            .iter()
                            .skip(1)
                            .map(|&(ref node, idx)| {
                                node.upgrade().map(|node| {
                                    node.children[idx].action.clone().unwrap()
                                })
                            })
                            .collect::<Option<List<_>>>()
                        {
                            unwrap!(self.log.send(LogMessage::Event(
                                TreeEvent::DeadEnd {
                                    source: DeadEndSource::Tree { actions },
                                    time: self.timestamp(),
                                    thread: self.thread(),
                                }
                            )));

                            self.clean_deadends(&path, env.cut);
                            self.stats.num_deadends.fetch_add(1, Ordering::Relaxed);
                            break;
                        } else {
                            warn!("Deadend was cut by another thread.");
                        }
>>>>>>> d831b522
                    }
                    SubTree::Leaf(leaf) => {
                        let mut rollout_path = Vec::new();
                        if let Some(implementation) =
                            rollout.descend_with_path(*leaf, &mut rollout_path)
                        {
                            info!("Implementation found.");

                            let info = ImplInfo {
                                path,
                                bound: implementation.bound.value(),
                                cut: env.cut,
                                time: self.timestamp(),
                                thread: self.thread(),
                            };

                            return Some((implementation, info));
                        } else {
                            info!("Deadend found during rollout.");

                            if let Some(dead) = rollout_path.last() {
                                unwrap!(self.log.send(LogMessage::Event(
                                    TreeEvent::DeadEnd {
                                        source: DeadEndSource::Rollout {
                                            actions: dead.actions.clone(),
                                            depth: path.0.len(),
                                            bound: dead.bound.value(),
                                            cut: env.cut,
                                        },
                                        time: self.timestamp(),
                                        thread: self.thread(),
                                    }
                                )));
                            } else {
                                warn!("Empty rollout.");
                            }

<<<<<<< HEAD
                            if log_enabled!(log::Level::Debug) {
                                let mut live = false;
                                for (i, candidate) in
                                    rollout_path.iter().rev().enumerate()
                                {
                                    if rollout.is_live(candidate) {
                                        live = true;
                                        debug!("Backtrack {} steps after deadend.", i);
                                        break;
                                    }
                                }

                                if !live {
                                    debug!(
                                        "Leaf is dead (with depth at least {}).",
                                        rollout_path.len()
                                    );
                                }
                            }

=======
>>>>>>> d831b522
                            // Deadend reached while exploring; restart from the root
                            self.backpropagate(&path, None);

                            break;
                        }
                    }
                    SubTree::InternalNode(node) => {
                        node.trim(env.cut);

                        if let Some(idx) = self.policy.pick_child(&env, &node) {
                            path.0.push((Arc::downgrade(&node), idx));
                            state = node.children[idx].descend(&env);
                        } else {
                            trace!("no child available: deadend");
                            state = SubTree::Empty;
                        }
                    }
                }
            }
        }
    }

    fn stop_exploration(&self) {
        self.stop.store(true, Ordering::Relaxed);
    }

    fn print_stats(&self) {
        warn!("=== Bandit statistics ===");
        warn!(
            "Deadends encountered: {}",
            self.stats.num_deadends.load(Ordering::Relaxed)
        );
    }
}

/// Informations on a fully-specified implementation
#[derive(Clone)]
pub struct ImplInfo<'a, E> {
    /// Path to the implementation (in the tree)
    path: Path<'a, E>,
    /// Bound from the performance model
    bound: f64,
    /// Cut at the time the implementation was found
    cut: f64,
    /// Time at which the implementation was found
    time: f64,
    /// ID of the thread which found the implementation
    thread: String,
}

/// Path to follow to reach a leaf in the tree.
#[derive(Clone, Default)]
pub struct Path<'a, E>(Vec<(Weak<Node<'a, E>>, usize)>);

/// The search tree that will be traversed
enum SubTree<'a, E> {
    /// The subtree has been expanded and has children.
    InternalNode(Arc<Node<'a, E>>),
    /// The subtree has not been expanded yet.  This is a leaf in the MCTS tree.
    Leaf(Box<Candidate<'a>>),
    /// The subtree is empty.
    Empty,
}

/// An edge in the tree
struct Edge<'a, E> {
    /// The destination of the edge.  This may not be expanded yet.
    dst: RwLock<SubTree<'a, E>>,

    /// Edge statistics
    stats: E,

    /// The current bound for the pointed-to node.
    bound: RwLock<f64>,

    /// The action associated with this edge
    action: Option<choice::ActionEx>,
}

impl<'a, E: Default> Edge<'a, E> {
    /// Kill the edge, replacing it with a dead end.  The bound is erased.
    fn kill(&self) {
        *unwrap!(self.dst.write()) = SubTree::Empty;
        self.update_bound(std::f64::INFINITY);
    }

    // TODO(bclement):  Does this actually help at all?
    /// Update the bound.  This is typically called after a cut made more information available in
    /// the subtree.
    fn update_bound(&self, bound: f64) {
        *unwrap!(self.bound.write()) = bound;
    }

    /// Return the bound on execution time for the node this edge points to.
    fn bound(&self) -> f64 {
        *unwrap!(self.bound.read())
    }

    /// Trims the branch if it has an evaluation time guaranteed to be worse than
    /// `cut`. Returns the childrens to trim if any,
    fn trim(&self, cut: f64) -> Option<Arc<Node<'a, E>>> {
        if self.bound() >= cut {
            self.kill();
            None
        } else {
            let subtree = unwrap!(self.dst.read());
            if let SubTree::InternalNode(node) = &*subtree {
                Some(Arc::clone(node))
            } else {
                None
            }
        }
    }

    /// Descend one level in the tree, expanding it if necessary.
    fn descend(&self, env: &Env<'_>) -> SubTree<'a, E> {
        loop {
            // Most of the time we only need read access
            {
                match &*unwrap!(self.dst.read()) {
                    SubTree::Empty => return SubTree::Empty,
                    SubTree::InternalNode(node) => {
                        return SubTree::InternalNode(Arc::clone(node));
                    }
                    SubTree::Leaf(_) => {
                        // Need write access to expand, see below
                    }
                }
            }

            // Some times we do need write acces to expand a leaf candidate... but another thread
            // could beat us to the punch and expand it before us, in which case we won't see a
            // leaf below and loop again (where the first read access should not fail).
            {
                let dst = &mut *unwrap!(self.dst.write());
                if let SubTree::Leaf(_) = &*dst {
                    // We got write access to the leaf; expand it.
                    if let SubTree::Leaf(candidate) =
                        std::mem::replace(dst, SubTree::Empty)
                    {
                        let choice = env.list_actions(&candidate);
                        if let Some(choice) = choice {
                            if let Some(node) = Node::try_from_candidates(
                                env.apply_choice(&candidate, choice)
                                    .into_iter()
                                    .map(|candidate| {
                                        (
                                            candidate.actions.first().map(Clone::clone),
                                            candidate,
                                        )
                                    })
                                    .collect(),
                            ) {
                                // Newly expanded node, with no stats yet.
                                *dst = SubTree::InternalNode(node);
                                return SubTree::Leaf(candidate);
                            } else {
                                // Actual dead-end; leave the SubTree::Empty there.
                                return SubTree::Empty;
                            }
                        } else {
                            // Fully specified implementation; we leave the SubTree::Empty here because if
                            // we come back, this becomes a dead-end.  It may not be the smartest thing to
                            // do because it could throw off the search, but that is probably pretty rate
                            // anyways.
                            debug!("implementation reached at depth {}", candidate.depth);
                            return SubTree::Leaf(candidate);
                        }
                    } else {
                        // We checked we were in the Leaf case before the mem::replace
                        unreachable!()
                    }
                } else {
                    // The leaf was expanded by another thread; try again on the expanded node.
                    continue;
                }
            }
        }
    }
}

/// Holds the children of a `SubTree::InternalNode`.
pub struct Node<'a, E> {
    children: Vec<Edge<'a, E>>,
}

impl<'a, E: Default> Node<'a, E> {
    /// Creates a new children containing the given candidates, if any.
    fn try_from_candidates(
        candidates: Vec<(Option<choice::ActionEx>, Candidate<'a>)>,
    ) -> Option<Arc<Self>> {
        if candidates.is_empty() {
            None
        } else {
            Some(Arc::new(Node {
                children: candidates
                    .into_iter()
                    .map(|(action, candidate)| Edge {
                        bound: RwLock::new(candidate.bound.value()),
                        dst: RwLock::new(SubTree::Leaf(Box::new(candidate))),
                        stats: Default::default(),
                        action,
                    })
                    .collect::<Vec<_>>(),
            }))
        }
    }

    /// Returns the lowest bound of the children, if any.
    fn bound(&self) -> Option<f64> {
        self.children
            .iter()
            .map(|edge| edge.bound())
            .min_by(|&lhs, &rhs| cmp_f64(lhs, rhs))
    }

    /// Trim children (that is, replace with an empty `SubTree`) children whose bounds are
    /// higher than the cut. Also clean-up evaluations.
    fn trim(&self, cut: f64) {
        for edge in &self.children {
            edge.trim(cut);
        }
    }
}

impl TreePolicy for NewNodeOrder {
    type EdgeStats = ();

    fn pick_child(&self, env: &Env<'_>, node: &Node<'_, ()>) -> Option<usize> {
        self.pick_index(
            node.children.iter().map(|edge| edge.bound()).enumerate(),
            env.cut,
        )
    }

    fn backpropagate(&self, _node: &Node<()>, _idx: usize, _eval: Option<f64>) {}
}

/// TODO(bclement):  The UCT formula is wrong, because 1) we are optimising as a reward while we
/// actually have a cost and 2) the scale is wrong (evaluations are in the e6+ range but we do as
/// if they were in 0-1).
pub struct UCTPolicy {
    exploration_constant: f64,
    normalization: Option<config::Normalization>,
    value_reduction: config::ValueReduction,
    reward: config::Reward,
    formula: config::Formula,
}

impl From<config::UCTConfig> for UCTPolicy {
    fn from(config: config::UCTConfig) -> Self {
        let config::UCTConfig {
            exploration_constant,
            normalization,
            value_reduction,
            reward,
            formula,
        } = config;
        UCTPolicy {
            exploration_constant,
            normalization,
            value_reduction,
            reward,
            formula,
        }
    }
}

impl UCTPolicy {
    fn exploration_factor(&self, env: &Env<'_>) -> f64 {
        use self::config::Normalization;

        match self.normalization {
            Some(Normalization::GlobalBest) => {
                self.exploration_constant * self.reward(env.cut).abs()
            }
            None => self.exploration_constant,
        }
    }

    fn exploration_term(
        &self,
        env: &Env<'_>,
        visits: f64,
        total_visits: f64,
        num_children: usize,
    ) -> f64 {
        use self::config::Formula;

        self.exploration_factor(env)
            * match self.formula {
                Formula::Uct => (total_visits.ln() / visits).sqrt(),
                Formula::AlphaPuct => {
                    // TODO(bclement): Support non-uniform priors here.
                    (num_children as f64).recip() * total_visits.sqrt() / (1. + visits)
                }
            }
    }

    fn value(&self, stats: &UCTStats) -> (f64, usize) {
        use self::config::ValueReduction;

        let num_visits = stats.num_visits();
        let virtual_loss = stats.virtual_loss();

        let value = match self.value_reduction {
            ValueReduction::Best => stats.best_evaluation(),
            ValueReduction::Mean => stats.sum_evaluations() / num_visits as f64,
        };

        // Return the visit count with virtual loss for the exploration term to lower the
        // exploration bonus.
        (value, num_visits + virtual_loss)
    }

    fn reward(&self, evaln: f64) -> f64 {
        use self::config::Reward;

        match self.reward {
            Reward::NegTime => -evaln,
            Reward::Speed => evaln.recip(),
            Reward::LogSpeed => -evaln.ln(),
        }
    }
}

impl TreePolicy for UCTPolicy {
    type EdgeStats = UCTStats;

    fn pick_child(&self, env: &Env<'_>, node: &Node<'_, UCTStats>) -> Option<usize> {
        let stats = node
            .children
            .iter()
            .enumerate()
            .map(|(idx, edge)| (idx, edge.bound(), self.value(&edge.stats)))
            .filter(|(_, bound, (_value, _visits))| *bound < env.cut)
            .collect::<Vec<_>>();

        // Pick an edge which was not explored yet, if there is some...
        NewNodeOrder::WeightedRandom
            .pick_index(
                stats
                    .iter()
                    .filter(|(_, _bound, (_value, visits))| {
                        // Use the default policy if one of the following is true:
                        //  1. The node was never visited
                        //  2. The cut is infinite (we never got back any evaluation results yet)
                        env.cut.is_infinite() || *visits == 0
                    })
                    .map(|(idx, bound, (_value, _visits))| (*idx, *bound)),
                env.cut,
            )
            .or_else(|| {
                // Otherwise apply the UCT formula
                let total_visits = stats
                    .iter()
                    .map(|(_idx, _bound, (_value, visits))| visits)
                    .sum::<usize>() as f64;

                let num_children = stats.len();

                stats
                    .into_iter()
                    .map(|(idx, _bound, (value, visits))| {
                        (
                            idx,
                            value
                                + self.exploration_term(
                                    env,
                                    visits as f64,
                                    total_visits,
                                    num_children,
                                ),
                        )
                    })
                    .max_by(|lhs, rhs| cmp_f64(lhs.1, rhs.1))
                    .map(|(idx, _)| idx)
            })
            .map(|idx| {
                node.children[idx].stats.down();
                idx
            })
    }

    fn backpropagate(&self, node: &Node<UCTStats>, idx: usize, eval: Option<f64>) {
        node.children[idx].stats.up(eval.map(|x| self.reward(x)));
    }
}

pub struct UCTStats {
    best_evaluation: RwLock<f64>,

    sum_evaluations: RwLock<f64>,

    num_visits: AtomicUsize,

    virtual_loss: AtomicUsize,
}

impl Default for UCTStats {
    fn default() -> Self {
        UCTStats {
            best_evaluation: RwLock::new(std::f64::NEG_INFINITY),
            sum_evaluations: RwLock::new(0f64),
            num_visits: AtomicUsize::new(0),
            virtual_loss: AtomicUsize::new(0),
        }
    }
}

impl UCTStats {
    fn down(&self) {
        self.virtual_loss.fetch_add(1, Ordering::Relaxed);
    }

    fn up(&self, eval: Option<f64>) {
        if let Some(eval) = eval {
            {
                let mut best = unwrap!(self.best_evaluation.write());
                if eval > *best {
                    *best = eval;
                }
            }

            *unwrap!(self.sum_evaluations.write()) += eval;

            self.num_visits.fetch_add(1, Ordering::Relaxed);
            self.virtual_loss.fetch_sub(1, Ordering::Relaxed);
        } else {
            self.virtual_loss.fetch_sub(1, Ordering::Relaxed);
        }
    }

    fn best_evaluation(&self) -> f64 {
        *unwrap!(self.best_evaluation.read())
    }

    fn sum_evaluations(&self) -> f64 {
        *unwrap!(self.sum_evaluations.read())
    }

    fn num_visits(&self) -> usize {
        self.num_visits.load(Ordering::Relaxed)
    }

    fn virtual_loss(&self) -> usize {
        self.virtual_loss.load(Ordering::Relaxed)
    }
}

pub struct TAGPolicy {
    delta: f64,
    topk: usize,
    bp_dead: bool,
}

impl From<config::TAGConfig> for TAGPolicy {
    fn from(config: config::TAGConfig) -> Self {
        let config::TAGConfig {
            delta,
            topk,
            bp_dead,
        } = config;
        TAGPolicy {
            delta,
            topk,
            bp_dead,
        }
    }
}

impl TAGPolicy {
    /// gives a "score" to a branch of the tree at a given node n_successes is the number of
    /// successes of that branch (that is, the number of leaves that belong to the THRESHOLD
    /// best of that node and which come from that particular branch).
    /// * `n_branch_trials` is the number of trials of that branch (both failed and succeeded),
    /// * `n_trials` is  the number of trials of the node and k the number of branches in the
    ///   node.
    fn heval(
        &self,
        n_successes: usize,
        n_branch_trials: usize,
        n_trials: usize,
        n_branches: usize,
    ) -> f64 {
        assert!(n_branches > 0);
        assert!(n_branch_trials <= n_trials);

        if n_branch_trials == 0 {
            std::f64::INFINITY
        } else {
            let alpha = (2. * (n_trials * n_branches) as f64 / self.delta)
                .ln()
                .max(0.);
            let sqrt_body = alpha * (2. * n_successes as f64 + alpha);
            (n_successes as f64 + alpha + sqrt_body.sqrt()) / n_branch_trials as f64
        }
    }
}

impl TreePolicy for TAGPolicy {
    type EdgeStats = TAGStats;

    fn pick_child(&self, env: &Env<'_>, node: &Node<'_, TAGStats>) -> Option<usize> {
        // Ignore cut children.  Also, we compute the number of visits beforehand to ensure that it
        // doesn't get changed by concurrent accesses.
        let children = node
            .children
            .iter()
            .map(|edge| (edge, edge.stats.num_visits()))
            .enumerate()
            .filter(|(_idx, (edge, _num_visits))| edge.bound() < env.cut)
            .collect::<Vec<_>>();

        // Pick an edge which was not explored yet, if there is some
        NewNodeOrder::WeightedRandom
            .pick_index(
                children
                    .iter()
                    .filter(|(_idx, (_edge, num_visits))| *num_visits == 0)
                    .map(|(idx, (edge, _num_visits))| (*idx, edge.bound())),
                env.cut,
            )
            .or_else(move || {
                // Compute the threshold to use so that we only have `config.topk` children
                let threshold = {
                    let mut evalns = Evaluations::with_capacity(self.topk);
                    for (_idx, (edge, _num_visits)) in &children {
                        // Evaluations are sorted; we can bail out early.
                        for &eval in &*unwrap!(edge.stats.evaluations.read()) {
                            if !evalns.record(eval, self.topk) {
                                break;
                            }
                        }
                    }

                    // It could happen that all edges have num_visits > 0 but still we don't have
                    // any recorded evaluations if none of the descents have finished yet.
                    evalns.max().unwrap_or(std::f64::INFINITY)
                };

                let stats = children
                    .into_iter()
                    .map(|(ix, (edge, num_visits))| {
                        (
                            ix,
                            unwrap!(edge.stats.evaluations.read()).count_lte(threshold),
                            num_visits,
                        )
                    })
                    .collect::<Vec<_>>();

                // Total number of visits on the node
                let num_visits = stats
                    .iter()
                    .map(|(_, _, num_visits)| num_visits)
                    .sum::<usize>();

                // Total number of children, excluding ones which were cut
                let num_children = stats.len();

                stats
                    .into_iter()
                    .map(|(ix, child_successes, child_visits)| {
                        let score = self.heval(
                            child_successes,
                            child_visits,
                            num_visits,
                            num_children,
                        );
                        (ix, score)
                    })
                    .max_by(|x1, x2| cmp_f64(x1.1, x2.1))
                    .map(|(ix, _)| ix)
            })
            .map(|idx| {
                node.children[idx].stats.down();
                idx
            })
    }

    fn backpropagate(&self, node: &Node<TAGStats>, idx: usize, eval: Option<f64>) {
        if eval.is_some() || self.bp_dead {
            node.children[idx].stats.up(eval, self.topk)
        }
    }
}

/// Holds the TAG statistics for a given edge.
pub struct TAGStats {
    /// All evaluations seen for the pointed-to node.
    evaluations: RwLock<Evaluations>,

    /// Number of visits across this edge.  Note that this is the number of descents; there may
    /// have been less backpropagations due to dead-ends.
    num_visits: AtomicUsize,
}

impl Default for TAGStats {
    fn default() -> Self {
        TAGStats {
            evaluations: RwLock::new(Evaluations::new()),
            num_visits: AtomicUsize::new(0),
        }
    }
}

impl TAGStats {
    /// Called when the edge is selected during a descent
    fn down(&self) {
        // TODO(bclement): Add virtual loss
        self.num_visits.fetch_add(1, Ordering::Relaxed);
    }

    /// Called when backpropagating across this edge after an evaluation
    fn up(&self, eval: Option<f64>, topk: usize) {
        if let Some(eval) = eval {
            unwrap!(self.evaluations.write()).record(eval, topk);

        // TODO(bclement): Remove virtual loss, add 1
        } else {
            // TODO(bclement): Remove virtual loss
            self.num_visits.fetch_sub(1, Ordering::Relaxed);
        }
    }

    /// The number of visits through this edge.
    fn num_visits(&self) -> usize {
        self.num_visits.load(Ordering::Relaxed)
    }
}

/// Holds the evaluations seen for a given node or edge.
struct Evaluations(Vec<f64>);

impl Evaluations {
    /// Create an new evaluation vector
    fn new() -> Evaluations {
        Evaluations(vec![])
    }

    fn with_capacity(capacity: usize) -> Self {
        Evaluations(Vec::with_capacity(capacity))
    }

    /// Returns the number of evaluations below the given threshold.
    fn count_lte(&self, threshold: f64) -> usize {
        match self.0.binary_search_by(|&probe| cmp_f64(probe, threshold)) {
            Ok(mut pos) => {
                // Get the highest value matching the threshold
                while pos < self.0.len()
                    && cmp_f64(self.0[pos], threshold) == std::cmp::Ordering::Equal
                {
                    pos += 1;
                }
                pos
            }
            Err(pos) => pos,
        }
    }

    /// Record a new evaluation.  Returns `true` if the evaluation is among the top `topk`.
    fn record(&mut self, eval: f64, topk: usize) -> bool {
        let pos = self
            .0
            .binary_search_by(|&probe| cmp_f64(probe, eval))
            .unwrap_or_else(|e| e);
        if pos < topk {
            if self.0.len() >= topk {
                self.0.pop();
            }
            self.0.insert(pos, eval);
            true
        } else {
            false
        }
    }

    /// Returns the maximum recorded reward.  Note that some higher evaluations may have been seen, but
    /// were discarded due to being too large according to the configured threshold.
    fn max(&self) -> Option<f64> {
        self.0.last().cloned()
    }
}

impl<'a> IntoIterator for &'a Evaluations {
    type Item = &'a f64;
    type IntoIter = std::slice::Iter<'a, f64>;

    fn into_iter(self) -> Self::IntoIter {
        self.0.iter()
    }
}<|MERGE_RESOLUTION|>--- conflicted
+++ resolved
@@ -91,14 +91,10 @@
 #[derive(Serialize, Deserialize)]
 pub enum DeadEndSource {
     /// Dead-end encountered in the tree
-<<<<<<< HEAD
-    Tree,
-=======
     Tree {
         /// List of actions defining the dead-end candidate
         actions: List<choice::ActionEx>,
     },
->>>>>>> d831b522
     /// Dead-end encountered in the rollout phase
     Rollout {
         /// List of actions defining the dead-end candidate
@@ -165,15 +161,11 @@
     policy: P,
     stats: TreeStats,
     log: std::sync::mpsc::SyncSender<LogMessage<TreeEvent>>,
-<<<<<<< HEAD
-    start_time: std::time::Instant,
-=======
     /// Time at which the `Tree` structure was created.  This is a reasonably good approximation of
     /// the time at which the search was started.
     start_time: std::time::Instant,
     /// Optional timeout after which the search will stop.
     timeout: Option<std::time::Duration>,
->>>>>>> d831b522
 }
 
 impl<'a, 'b, P: TreePolicy> Tree<'a, 'b, P> {
@@ -203,10 +195,7 @@
             stats: TreeStats::default(),
             log: log_sender,
             start_time: std::time::Instant::now(),
-<<<<<<< HEAD
-=======
             timeout: timeout.map(|timeout| std::time::Duration::from_secs(timeout * 60)),
->>>>>>> d831b522
         }
     }
 
@@ -380,17 +369,6 @@
                 match state {
                     SubTree::Empty => {
                         info!("Deadend found in the tree.");
-<<<<<<< HEAD
-                        unwrap!(self.log.send(LogMessage::Event(TreeEvent::DeadEnd {
-                            source: DeadEndSource::Tree,
-                            time: self.timestamp(),
-                            thread: self.thread(),
-                        })));
-
-                        self.clean_deadends(&path, env.cut);
-                        self.backpropagate(&path, None);
-                        break;
-=======
                         if let Some(actions) = path
                             .0
                             .iter()
@@ -410,13 +388,12 @@
                                 }
                             )));
 
+                            self.backpropagate(&path, None);
                             self.clean_deadends(&path, env.cut);
-                            self.stats.num_deadends.fetch_add(1, Ordering::Relaxed);
                             break;
                         } else {
                             warn!("Deadend was cut by another thread.");
                         }
->>>>>>> d831b522
                     }
                     SubTree::Leaf(leaf) => {
                         let mut rollout_path = Vec::new();
@@ -454,7 +431,6 @@
                                 warn!("Empty rollout.");
                             }
 
-<<<<<<< HEAD
                             if log_enabled!(log::Level::Debug) {
                                 let mut live = false;
                                 for (i, candidate) in
@@ -475,8 +451,6 @@
                                 }
                             }
 
-=======
->>>>>>> d831b522
                             // Deadend reached while exploring; restart from the root
                             self.backpropagate(&path, None);
 
