--- conflicted
+++ resolved
@@ -391,11 +391,7 @@
                    bb: &ir::BasicBlock,
                    ctx: &device::Context) -> model::HwPressure {
         if let Some(inst) = bb.as_inst() {
-<<<<<<< HEAD
-            self.inst_pressure(space, dim_sizes, inst)
-=======
             self.inst_pressure(space, dim_sizes, inst, ctx)
->>>>>>> ff92ca07
         } else if let Some(dim) = bb.as_dim() {
             let kind = space.domain().get_dim_kind(dim.id());
             self.dim_pressure(kind, dim_sizes[&dim.id()])
