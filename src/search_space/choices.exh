--- conflicted
+++ resolved
@@ -489,19 +489,8 @@
 end
 
 require forall $logical in LogicalDimensions:
-<<<<<<< HEAD
   tiling_factor($logical) == "$logical.possible_tilings()"
-=======
-  tiling_factor($logical) == "$logical.possible_tilings()"
-
-// Ensure merged dimensions have the same tiling factor.
-require forall $lhs in LogicalDimensions:
-  forall $rhs in LogicalDimensions:
-    forall $lhs_dim in TiledDimension($lhs):
-      forall $rhs_dim in TileDimensions($rhs):
-        order($lhs_dim, $rhs_dim) is not MERGED
-        || tiling_factor($lhs) == tiling_factor($rhs)
-
+  
 /// List pairs of dimensions that must have the same size and can be use for
 /// point-to-point communication.
 set DimMappings:
@@ -536,5 +525,4 @@
 require forall $mapping in DimMappings:
   forall $lhs in StaticMappedDims($mapping):
     forall $rhs in StaticMappedDims($mapping):
-      size($lhs) == size($rhs)
->>>>>>> 93c5a221
+      size($lhs) == size($rhs)