--- conflicted
+++ resolved
@@ -8,13 +8,10 @@
 use rayon::prelude::*;
 use telamon::{device, ir};
 use telamon::helper::{self, Builder, SignatureBuilder};
-<<<<<<< HEAD
-use telamon::helper::tensor::{Tensor, VirtualTensor};
-=======
 use telamon::helper::tensor::*;
->>>>>>> ff92ca07
 use telamon::search_space::*;
 use telamon::ir::DimMapScope::Global as GlobalScope;
+use utils::*;
 
 /// Computes `z = alpha*x+y`.
 pub struct Axpy<'a, S> where S: Scalar {
@@ -111,11 +108,7 @@
         let tilings = ::generate_tile_sizes(gcd, &[128, 16]);
         // TODO(search_space): try independent tiling on `m` and `n`
         //let tilings = std::iter::once((5, 2));
-<<<<<<< HEAD
-        tilings.map(|m_tiling| {
-=======
         tilings.into_iter().map(|m_tiling| {
->>>>>>> ff92ca07
             let n_tiling = if m_tiling.len() > 0 { vec![m_tiling[0]] } else { vec![] };
             let mut builder = Builder::new(&signature, device);
             let ld_x = self.x.load(&[&n_tiling], &mut builder);
@@ -203,13 +196,8 @@
         let gcd = num::integer::gcd(self.m, self.n) as u32;
         let tilings = ::generate_tile_sizes(gcd, &[128, 16]);
         // TODO(search_space): try independent tiling on `m` and `n`
-<<<<<<< HEAD
-        //let tilings = std::iter::once(((0, 0), 0));
-        tilings.map(|m_tiling| {
-=======
         //let tilings = std::iter::once(vec![2]);
         tilings.into_iter().map(|m_tiling| {
->>>>>>> ff92ca07
             let n_tiling = if m_tiling.len() > 0 { vec![m_tiling[0]] } else { vec![] };
             let mut builder = helper::Builder::new(&signature, device);
             let ld_x = self.x.load(&[&n_tiling], &mut builder);
@@ -265,13 +253,7 @@
 
 /// Computes `C = A.B`.
 pub struct MatMul<'a, S: Scalar> {
-<<<<<<< HEAD
-    pub m: usize,
-    pub n: usize,
-    pub k: usize,
-=======
     pub params: MatMulP,
->>>>>>> ff92ca07
     a: Tensor<'a, S>,
     b: Tensor<'a, S>,
     c: Tensor<'a, S>,
@@ -348,15 +330,6 @@
     fn build_body<'b>(&self, signature: &'b ir::Signature, device: &'b device::Device)
         -> Vec<SearchSpace<'b>>
     {
-<<<<<<< HEAD
-        let gcd = num::integer::gcd(num::integer::gcd(self.m, self.n), self.k) as u32;
-        let tilings = ::generate_tile_sizes(gcd, &[64, 8]);
-        //let tilings = std::iter::once((4, 2));
-        tilings.map(|full_tiling| {
-            let small_tiling = if full_tiling.len() > 0 {
-                vec![full_tiling[0]]
-            } else { vec![] };
-=======
         let k_tiles = ::generate_tile_sizes(self.params.k as u32, &[64]);
         let m_tiles = ::generate_tile_sizes(self.params.m as u32, &[64, 8]);
         let n_tiles = ::generate_tile_sizes(self.params.n as u32, &[64, 8]);
@@ -373,7 +346,6 @@
         });*/
         //let tilings = std::iter::once((4, 2));
         tilings.map(|((m_tiling, n_tiling), k_tiling)| {
->>>>>>> ff92ca07
             let mut builder = helper::Builder::new(signature, device);
 
             let ld_a = self.a.load(&[&m_tiling, &k_tiling], &mut builder);
@@ -464,37 +436,6 @@
 }
 
 /// Batch transposed matrix-matrix multiplication.
-<<<<<<< HEAD
-pub struct Tbmm<'a, S> where S: Scalar {
-    params: TbmmParams,
-    a: Tensor<'a, S>,
-    b: Tensor<'a, S>,
-    c: Tensor<'a, S>,
-}
-
-#[derive(Copy, Clone)]
-pub struct TbmmParams { m: i32, n: i32, k: i32, batch: i32 }
-
-impl<'a, S: Scalar> Kernel<'a> for Tbmm<'a, S> {
-    type Parameters = TbmmParams;
-    type ExpectedOutput = Array3<S>;
-
-    fn name() -> &'static str { "tbmv" }
-
-    fn build_signature<AM>(params: TbmmParams,
-                           generic: bool,
-                           builder: &mut SignatureBuilder<AM>) -> Self
-        where AM: device::ArgMap + device::Context + 'a
-    {
-        let m_size = create_size(params.m, "m", generic, builder);
-        let n_size = create_size(params.n, "n", generic, builder);
-        let k_size = create_size(params.n, "k", generic, builder);
-        let batch_size = create_size(params.batch, "b", true, builder);
-        let a = builder.tensor::<S>("a", vec![batch_size, k_size, m_size], true);
-        let b = builder.tensor::<S>("b", vec![k_size, n_size], true);
-        let c = builder.tensor::<S>("c", vec![m_size, n_size], false);
-        Tbmm { params, a, b, c }
-=======
 pub struct BatchMM<'a, S> where S: Scalar {
     params: BatchMMP,
     a: Tensor<'a, S>,
@@ -563,44 +504,11 @@
             .finish(builder);
         let c = builder.tensor::<S>("c", vec![batch, m_size, n_size], false);
         BatchMM { params, a, b, c }
->>>>>>> ff92ca07
     }
 
     fn build_body<'b>(&self, signature: &'b ir::Signature, device: &'b device::Device)
         -> Vec<SearchSpace<'b>>
     {
-<<<<<<< HEAD
-        let gcd = num::integer::gcd(num::integer::gcd(
-                self.params.m, self.params.n), self.params.k) as u32;
-        let tilings = ::generate_tile_sizes(gcd, &[32, 8]);
-        //let tilings = std::iter::once((4, 2));
-        tilings.map(|full_tiling| {
-            let small_tiling = if full_tiling.len() > 0 {
-                vec![full_tiling[0]]
-            } else { vec![] };
-            let mut builder = helper::Builder::new(signature, device);
-
-            // FIXME: try independent tiling
-            let ld_a = self.a.load(&[&full_tiling, &[], &small_tiling], &mut builder);
-            let ld_b = self.b.load(&[&small_tiling, &full_tiling], &mut builder);
-
-            let init_batch = builder.open_mapped_dim(&ld_a[0]);
-            let init_dim_m = builder.open_mapped_dim(&ld_a[2]);
-            let init_dim_n = builder.open_mapped_dim(&ld_b[2]);
-            let acc_init = builder.mov(&0f32);
-            let acc_batch = builder.open_mapped_dim(&init_batch);
-            let acc_dim_m = builder.open_mapped_dim(&init_dim_m);
-            let acc_dim_n = builder.open_mapped_dim(&init_dim_n);
-            let acc_dim_k = builder.open_mapped_dim(&ld_a[1]);
-            let a_op = ld_a.dim_map(&[&acc_batch, &acc_dim_k, &acc_dim_m], GlobalScope, &mut builder);
-            let b_op = ld_b.dim_map(&[&acc_dim_k, &acc_dim_n], GlobalScope, &mut builder);
-            let acc = builder.mad(&a_op, &b_op, &helper::Reduce(acc_init));
-            builder.close_dim(&acc_dim_k);
-
-            let acc = VirtualTensor::new(acc, vec![acc_batch, acc_dim_m, acc_dim_n]);
-            let st_c = acc.store(&self.c, &mut builder);
-
-=======
         let m_tilings = ::generate_tile_sizes(self.params.m as u32, &[64]);
         let n_tilings = ::generate_tile_sizes(self.params.n as u32, &[64]);
         let k_tilings = ::generate_tile_sizes(self.params.k as u32, &[64]);
@@ -632,7 +540,6 @@
             let acc = VirtualTensor::new(acc, vec![acc_batch, acc_dim_m, acc_dim_n]);
             let st_c = acc.store(&self.c, &mut builder);
 
->>>>>>> ff92ca07
             // Order for correctness.
             builder.order(&st_c.inst(), &acc_dim_k, Order::AFTER);
             builder.get()
@@ -640,9 +547,6 @@
     }
 
     fn get_expected_output(&self, context: &device::Context) -> Array3<S> {
-<<<<<<< HEAD
-        unimplemented!() // FIXME
-=======
         let batch = self.params.batch as usize;
         let m = self.params.m as usize;
         let n = self.params.n as usize;
@@ -654,15 +558,11 @@
             c.assign(&a.dot(&b));
         }
         c
->>>>>>> ff92ca07
     }
 
     fn check_result(&self, expected: &Self::ExpectedOutput, context: &device::Context)
         -> Result<(), String>
     {
-<<<<<<< HEAD
-        unimplemented!() // FIXME
-=======
         let batch = self.params.batch as usize;
         let c_shape = (batch, self.params.m as usize, self.params.n as usize);
         let c = unwrap!(self.c.read_to_host(context).into_shape(c_shape));
@@ -671,6 +571,5 @@
             let b = self.b.read_to_host(context);
             Err(format!("expected: {}, got {} with a = {} and b = {}", expected, c, a, b))
         } else { Ok(()) }
->>>>>>> ff92ca07
     }
 }